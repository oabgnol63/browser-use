"""DOM watchdog for browser DOM tree management using CDP."""

import asyncio
import time
from typing import TYPE_CHECKING

from browser_use.browser.events import (
	BrowserErrorEvent,
	BrowserStateRequestEvent,
	ScreenshotEvent,
	TabCreatedEvent,
)
from browser_use.browser.watchdog_base import BaseWatchdog
from browser_use.dom.service import DomService
from browser_use.dom.views import (
	EnhancedDOMTreeNode,
	SerializedDOMState,
)
from browser_use.observability import observe_debug
from browser_use.utils import time_execution_async

if TYPE_CHECKING:
	from browser_use.browser.views import BrowserStateSummary, PageInfo


class DOMWatchdog(BaseWatchdog):
	"""Handles DOM tree building, serialization, and element access via CDP.

	This watchdog acts as a bridge between the event-driven browser session
	and the DomService implementation, maintaining cached state and providing
	helper methods for other watchdogs.
	"""

	LISTENS_TO = [TabCreatedEvent, BrowserStateRequestEvent]
	EMITS = [BrowserErrorEvent]

	# Public properties for other watchdogs
	selector_map: dict[int, EnhancedDOMTreeNode] | None = None
	current_dom_state: SerializedDOMState | None = None
	enhanced_dom_tree: EnhancedDOMTreeNode | None = None

	# Internal DOM service
	_dom_service: DomService | None = None

	async def on_TabCreatedEvent(self, event: TabCreatedEvent) -> None:
		# self.logger.debug('Setting up init scripts in browser')
		return None

	def _get_recent_events_str(self, limit: int = 10) -> str | None:
		"""Get the most recent events from the event bus as JSON.

		Args:
			limit: Maximum number of recent events to include

		Returns:
			JSON string of recent events or None if not available
		"""
		import json

		try:
			# Get all events from history, sorted by creation time (most recent first)
			all_events = sorted(
				self.browser_session.event_bus.event_history.values(), key=lambda e: e.event_created_at.timestamp(), reverse=True
			)

			# Take the most recent events and create JSON-serializable data
			recent_events_data = []
			for event in all_events[:limit]:
				event_data = {
					'event_type': event.event_type,
					'timestamp': event.event_created_at.isoformat(),
				}
				# Add specific fields for certain event types
				if hasattr(event, 'url'):
					event_data['url'] = getattr(event, 'url')
				if hasattr(event, 'error_message'):
					event_data['error_message'] = getattr(event, 'error_message')
				if hasattr(event, 'target_id'):
					event_data['target_id'] = getattr(event, 'target_id')
				recent_events_data.append(event_data)

			return json.dumps(recent_events_data)  # Return empty array if no events
		except Exception as e:
			self.logger.debug(f'Failed to get recent events: {e}')

		return json.dumps([])  # Return empty JSON array on error

	async def on_BrowserStateRequestEvent(self, event: BrowserStateRequestEvent) -> 'BrowserStateSummary':
		"""Handle browser state request by coordinating DOM building and screenshot capture.

		This is the main entry point for getting the complete browser state.

		Args:
			event: The browser state request event with options

		Returns:
			Complete BrowserStateSummary with DOM, screenshot, and target info
		"""
		from browser_use.browser.views import BrowserStateSummary, PageInfo

		self.logger.debug('🔍 DOMWatchdog.on_BrowserStateRequestEvent: STARTING browser state request')
		page_url = await self.browser_session.get_current_page_url()
		self.logger.debug(f'🔍 DOMWatchdog.on_BrowserStateRequestEvent: Got page URL: {page_url}')
		if self.browser_session.agent_focus:
			self.logger.debug(
				f'Current page URL: {page_url}, target_id: {self.browser_session.agent_focus.target_id}, session_id: {self.browser_session.agent_focus.session_id}'
			)
		else:
			self.logger.debug(f'Current page URL: {page_url}, no cdp_session attached')

		# check if we should skip DOM tree build for pointless pages
		not_a_meaningful_website = page_url.lower().split(':', 1)[0] not in ('http', 'https')

		# Wait for page stability using browser profile settings (main branch pattern)
		if not not_a_meaningful_website:
			self.logger.debug('🔍 DOMWatchdog.on_BrowserStateRequestEvent: ⏳ Waiting for page stability...')
			try:
				await self._wait_for_stable_network()
				self.logger.debug('🔍 DOMWatchdog.on_BrowserStateRequestEvent: ✅ Page stability complete')
			except Exception as e:
				self.logger.warning(
					f'🔍 DOMWatchdog.on_BrowserStateRequestEvent: Network waiting failed: {e}, continuing anyway...'
				)

		# Get tabs info once at the beginning for all paths
		self.logger.debug('🔍 DOMWatchdog.on_BrowserStateRequestEvent: Getting tabs info...')
		tabs_info = await self.browser_session.get_tabs()
		self.logger.debug(f'🔍 DOMWatchdog.on_BrowserStateRequestEvent: Got {len(tabs_info)} tabs')
		self.logger.debug(f'🔍 DOMWatchdog.on_BrowserStateRequestEvent: Tabs info: {tabs_info}')

		# Get viewport / scroll position info, remember changing scroll position should invalidate selector_map cache because it only includes visible elements
		# cdp_session = await self.browser_session.get_or_create_cdp_session(focus=True)
		# scroll_info = await cdp_session.cdp_client.send.Runtime.evaluate(
		# 	params={'expression': 'JSON.stringify({y: document.body.scrollTop, x: document.body.scrollLeft, width: document.documentElement.clientWidth, height: document.documentElement.clientHeight})'},
		# 	session_id=cdp_session.session_id,
		# )
		# self.logger.debug(f'🔍 DOMWatchdog.on_BrowserStateRequestEvent: Got scroll info: {scroll_info["result"]}')

		try:
			# Fast path for empty pages
			if not_a_meaningful_website:
				self.logger.debug(f'⚡ Skipping BuildDOMTree for empty target: {page_url}')
				self.logger.debug(f'📸 Not taking screenshot for empty page: {page_url} (non-http/https URL)')

				# Create minimal DOM state
				content = SerializedDOMState(_root=None, selector_map={})

				# Skip screenshot for empty pages
				screenshot_b64 = None

				# Try to get page info from CDP, fall back to defaults if unavailable
				try:
					page_info = await self._get_page_info()
				except Exception as e:
					self.logger.debug(f'Failed to get page info from CDP for empty page: {e}, using fallback')
					# Use default viewport dimensions
					viewport = self.browser_session.browser_profile.viewport or {'width': 1280, 'height': 720}
					page_info = PageInfo(
						viewport_width=viewport['width'],
						viewport_height=viewport['height'],
						page_width=viewport['width'],
						page_height=viewport['height'],
						scroll_x=0,
						scroll_y=0,
						pixels_above=0,
						pixels_below=0,
						pixels_left=0,
						pixels_right=0,
					)

				return BrowserStateSummary(
					dom_state=content,
					url=page_url,
					title='Empty Tab',
					tabs=tabs_info,
					screenshot=screenshot_b64,
					page_info=page_info,
					pixels_above=0,
					pixels_below=0,
					browser_errors=[],
					is_pdf_viewer=False,
					recent_events=self._get_recent_events_str() if event.include_recent_events else None,
				)

			# Execute DOM building and screenshot capture in parallel
			dom_task = None
			screenshot_task = None

			# Start DOM building task if requested
			if event.include_dom:
				self.logger.debug('🔍 DOMWatchdog.on_BrowserStateRequestEvent: 🌳 Starting DOM tree build task...')

				previous_state = (
					self.browser_session._cached_browser_state_summary.dom_state
					if self.browser_session._cached_browser_state_summary
					else None
				)

				dom_task = asyncio.create_task(self._build_dom_tree_without_highlights(previous_state))

			# Start clean screenshot task if requested (without JS highlights)
			if event.include_screenshot:
				self.logger.debug('🔍 DOMWatchdog.on_BrowserStateRequestEvent: 📸 Starting clean screenshot task...')
				screenshot_task = asyncio.create_task(self._capture_clean_screenshot())

			# Wait for both tasks to complete
			content = None
			screenshot_b64 = None

			if dom_task:
				try:
					content = await dom_task
					self.logger.debug('🔍 DOMWatchdog.on_BrowserStateRequestEvent: ✅ DOM tree build completed')
				except Exception as e:
					self.logger.warning(f'🔍 DOMWatchdog.on_BrowserStateRequestEvent: DOM build failed: {e}, using minimal state')
					content = SerializedDOMState(_root=None, selector_map={})
			else:
				content = SerializedDOMState(_root=None, selector_map={})

			if screenshot_task:
				try:
					screenshot_b64 = await screenshot_task
					self.logger.debug('🔍 DOMWatchdog.on_BrowserStateRequestEvent: ✅ Clean screenshot captured')
				except Exception as e:
					self.logger.warning(f'🔍 DOMWatchdog.on_BrowserStateRequestEvent: Clean screenshot failed: {e}')
					screenshot_b64 = None

			# Apply Python-based highlighting if both DOM and screenshot are available
			if screenshot_b64 and content and content.selector_map and self.browser_session.browser_profile.highlight_elements:
				try:
					self.logger.debug('🔍 DOMWatchdog.on_BrowserStateRequestEvent: 🎨 Applying Python-based highlighting...')
					from browser_use.browser.python_highlights import create_highlighted_screenshot_async

					# Get CDP session for viewport info
					cdp_session = await self.browser_session.get_or_create_cdp_session()
					start = time.time()
					screenshot_b64 = await create_highlighted_screenshot_async(
						screenshot_b64,
						content.selector_map,
						cdp_session,
						self.browser_session.browser_profile.filter_highlight_ids,
					)
					self.logger.debug(
						f'🔍 DOMWatchdog.on_BrowserStateRequestEvent: ✅ Applied highlights to {len(content.selector_map)} elements in {time.time() - start:.2f}s'
					)
				except Exception as e:
					self.logger.warning(f'🔍 DOMWatchdog.on_BrowserStateRequestEvent: Python highlighting failed: {e}')

			# Ensure we have valid content
			if not content:
				content = SerializedDOMState(_root=None, selector_map={})

			# Tabs info already fetched at the beginning

			# Get target title safely
			try:
				self.logger.debug('🔍 DOMWatchdog.on_BrowserStateRequestEvent: Getting page title...')
				title = await asyncio.wait_for(self.browser_session.get_current_page_title(), timeout=1.0)
				self.logger.debug(f'🔍 DOMWatchdog.on_BrowserStateRequestEvent: Got title: {title}')
			except Exception as e:
				self.logger.debug(f'🔍 DOMWatchdog.on_BrowserStateRequestEvent: Failed to get title: {e}')
				title = 'Page'

			# Get comprehensive page info from CDP with timeout
			try:
				self.logger.debug('🔍 DOMWatchdog.on_BrowserStateRequestEvent: Getting page info from CDP...')
				page_info = await asyncio.wait_for(self._get_page_info(), timeout=1.0)
				self.logger.debug(f'🔍 DOMWatchdog.on_BrowserStateRequestEvent: Got page info from CDP: {page_info}')
			except Exception as e:
				self.logger.debug(
					f'🔍 DOMWatchdog.on_BrowserStateRequestEvent: Failed to get page info from CDP: {e}, using fallback'
				)
				# Fallback to default viewport dimensions
				viewport = self.browser_session.browser_profile.viewport or {'width': 1280, 'height': 720}
				page_info = PageInfo(
					viewport_width=viewport['width'],
					viewport_height=viewport['height'],
					page_width=viewport['width'],
					page_height=viewport['height'],
					scroll_x=0,
					scroll_y=0,
					pixels_above=0,
					pixels_below=0,
					pixels_left=0,
					pixels_right=0,
				)

			# Check for PDF viewer
			is_pdf_viewer = page_url.endswith('.pdf') or '/pdf/' in page_url

			# Build and cache the browser state summary
			if screenshot_b64:
				self.logger.debug(
					f'🔍 DOMWatchdog.on_BrowserStateRequestEvent: 📸 Creating BrowserStateSummary with screenshot, length: {len(screenshot_b64)}'
				)
			else:
				self.logger.debug(
					'🔍 DOMWatchdog.on_BrowserStateRequestEvent: 📸 Creating BrowserStateSummary WITHOUT screenshot'
				)

			browser_state = BrowserStateSummary(
				dom_state=content,
				url=page_url,
				title=title,
				tabs=tabs_info,
				screenshot=screenshot_b64,
				page_info=page_info,
				pixels_above=0,
				pixels_below=0,
				browser_errors=[],
				is_pdf_viewer=is_pdf_viewer,
				recent_events=self._get_recent_events_str() if event.include_recent_events else None,
			)

			# Cache the state
			self.browser_session._cached_browser_state_summary = browser_state

			self.logger.debug('🔍 DOMWatchdog.on_BrowserStateRequestEvent: ✅ COMPLETED - Returning browser state')
			return browser_state

		except Exception as e:
			self.logger.error(f'Failed to get browser state: {e}')

			# Return minimal recovery state
			return BrowserStateSummary(
				dom_state=SerializedDOMState(_root=None, selector_map={}),
				url=page_url if 'page_url' in locals() else '',
				title='Error',
				tabs=[],
				screenshot=None,
				page_info=PageInfo(
					viewport_width=1280,
					viewport_height=720,
					page_width=1280,
					page_height=720,
					scroll_x=0,
					scroll_y=0,
					pixels_above=0,
					pixels_below=0,
					pixels_left=0,
					pixels_right=0,
				),
				pixels_above=0,
				pixels_below=0,
				browser_errors=[str(e)],
				is_pdf_viewer=False,
				recent_events=None,
			)

	@time_execution_async('build_dom_tree_without_highlights')
	@observe_debug(ignore_input=True, ignore_output=True, name='build_dom_tree_without_highlights')
	async def _build_dom_tree_without_highlights(self, previous_state: SerializedDOMState | None = None) -> SerializedDOMState:
		"""Build DOM tree without injecting JavaScript highlights (for parallel execution)."""
		try:
			self.logger.debug('🔍 DOMWatchdog._build_dom_tree_without_highlights: STARTING DOM tree build')

			# Create or reuse DOM service
			if self._dom_service is None:
				self._dom_service = DomService(
					browser_session=self.browser_session,
					logger=self.logger,
					cross_origin_iframes=self.browser_session.browser_profile.cross_origin_iframes,
<<<<<<< HEAD
					skip_iframe_documents=getattr(self.browser_session.browser_profile, 'skip_iframe_documents', False),
=======
					paint_order_filtering=self.browser_session.browser_profile.paint_order_filtering,
					max_iframes=self.browser_session.browser_profile.max_iframes,
					max_iframe_depth=self.browser_session.browser_profile.max_iframe_depth,
>>>>>>> 2633cf7d
				)

			# Get serialized DOM tree using the service
			self.logger.debug('🔍 DOMWatchdog._build_dom_tree_without_highlights: Calling DomService.get_serialized_dom_tree...')
			start = time.time()
			self.current_dom_state, self.enhanced_dom_tree, timing_info = await self._dom_service.get_serialized_dom_tree(
				previous_cached_state=previous_state,
			)
			end = time.time()
			self.logger.debug(
				'🔍 DOMWatchdog._build_dom_tree_without_highlights: ✅ DomService.get_serialized_dom_tree completed'
			)

			self.logger.debug(f'Time taken to get DOM tree: {end - start} seconds')
			self.logger.debug(f'Timing breakdown: {timing_info}')

			# Update selector map for other watchdogs
			self.logger.debug('🔍 DOMWatchdog._build_dom_tree_without_highlights: Updating selector maps...')
			self.selector_map = self.current_dom_state.selector_map
			# Update BrowserSession's cached selector map
			if self.browser_session:
				self.browser_session.update_cached_selector_map(self.selector_map)
			self.logger.debug(
				f'🔍 DOMWatchdog._build_dom_tree_without_highlights: ✅ Selector maps updated, {len(self.selector_map)} elements'
			)

			# Skip JavaScript highlighting injection - Python highlighting will be applied later
			self.logger.debug('🔍 DOMWatchdog._build_dom_tree_without_highlights: ✅ COMPLETED DOM tree build (no JS highlights)')
			return self.current_dom_state

		except Exception as e:
			self.logger.error(f'Failed to build DOM tree without highlights: {e}')
			self.event_bus.dispatch(
				BrowserErrorEvent(
					error_type='DOMBuildFailed',
					message=str(e),
				)
			)
			raise

	@time_execution_async('capture_clean_screenshot')
	@observe_debug(ignore_input=True, ignore_output=True, name='capture_clean_screenshot')
	async def _capture_clean_screenshot(self) -> str:
		"""Capture a clean screenshot without JavaScript highlights."""
		try:
			self.logger.debug('🔍 DOMWatchdog._capture_clean_screenshot: Capturing clean screenshot...')

			# Ensure we have a focused CDP session
			assert self.browser_session.agent_focus is not None, 'No current target ID'
			await self.browser_session.get_or_create_cdp_session(target_id=self.browser_session.agent_focus.target_id, focus=True)

			# Check if handler is registered
			handlers = self.event_bus.handlers.get('ScreenshotEvent', [])
			handler_names = [getattr(h, '__name__', str(h)) for h in handlers]
			self.logger.debug(f'📸 ScreenshotEvent handlers registered: {len(handlers)} - {handler_names}')

			screenshot_event = self.event_bus.dispatch(ScreenshotEvent(full_page=False))
			self.logger.debug('📸 Dispatched ScreenshotEvent, waiting for event to complete...')

			# Wait for the event itself to complete (this waits for all handlers)
			await screenshot_event

			# Get the single handler result
			screenshot_b64 = await screenshot_event.event_result(raise_if_any=True, raise_if_none=True)
			if screenshot_b64 is None:
				raise RuntimeError('Screenshot handler returned None')
			self.logger.debug('🔍 DOMWatchdog._capture_clean_screenshot: ✅ Clean screenshot captured successfully')
			return str(screenshot_b64)

		except TimeoutError:
			self.logger.warning('📸 Clean screenshot timed out after 6 seconds - no handler registered or slow page?')
			raise
		except Exception as e:
			self.logger.warning(f'📸 Clean screenshot failed: {type(e).__name__}: {e}')
			raise

	async def _wait_for_stable_network(self):
		"""Wait for page stability - simplified for CDP-only branch."""
		start_time = time.time()

		# Apply minimum wait time first (let page settle)
		min_wait = self.browser_session.browser_profile.minimum_wait_page_load_time
		if min_wait > 0:
			self.logger.debug(f'⏳ Minimum wait: {min_wait}s')
			await asyncio.sleep(min_wait)

		# Apply network idle wait time (for dynamic content like iframes)
		network_idle_wait = self.browser_session.browser_profile.wait_for_network_idle_page_load_time
		if network_idle_wait > 0:
			self.logger.debug(f'⏳ Network idle wait: {network_idle_wait}s')
			await asyncio.sleep(network_idle_wait)

		elapsed = time.time() - start_time
		self.logger.debug(f'✅ Page stability wait completed in {elapsed:.2f}s')

	async def _get_page_info(self) -> 'PageInfo':
		"""Get comprehensive page information using a single CDP call.

		TODO: should we make this an event as well?

		Returns:
			PageInfo with all viewport, page dimensions, and scroll information
		"""

		from browser_use.browser.views import PageInfo

		# Get CDP session for the current target
		if not self.browser_session.agent_focus:
			raise RuntimeError('No active CDP session - browser may not be connected yet')

		cdp_session = await self.browser_session.get_or_create_cdp_session(
			target_id=self.browser_session.agent_focus.target_id, focus=True
		)

		# Get layout metrics which includes all the information we need
		metrics = await asyncio.wait_for(
			cdp_session.cdp_client.send.Page.getLayoutMetrics(session_id=cdp_session.session_id), timeout=10.0
		)

		# Extract different viewport types
		layout_viewport = metrics.get('layoutViewport', {})
		visual_viewport = metrics.get('visualViewport', {})
		css_visual_viewport = metrics.get('cssVisualViewport', {})
		css_layout_viewport = metrics.get('cssLayoutViewport', {})
		content_size = metrics.get('contentSize', {})

		# Calculate device pixel ratio to convert between device pixels and CSS pixels
		# This matches the approach in dom/service.py _get_viewport_ratio method
		css_width = css_visual_viewport.get('clientWidth', css_layout_viewport.get('clientWidth', 1280.0))
		device_width = visual_viewport.get('clientWidth', css_width)
		device_pixel_ratio = device_width / css_width if css_width > 0 else 1.0

		# For viewport dimensions, use CSS pixels (what JavaScript sees)
		# Prioritize CSS layout viewport, then fall back to layout viewport
		viewport_width = int(css_layout_viewport.get('clientWidth') or layout_viewport.get('clientWidth', 1280))
		viewport_height = int(css_layout_viewport.get('clientHeight') or layout_viewport.get('clientHeight', 720))

		# For total page dimensions, content size is typically in device pixels, so convert to CSS pixels
		# by dividing by device pixel ratio
		raw_page_width = content_size.get('width', viewport_width * device_pixel_ratio)
		raw_page_height = content_size.get('height', viewport_height * device_pixel_ratio)
		page_width = int(raw_page_width / device_pixel_ratio)
		page_height = int(raw_page_height / device_pixel_ratio)

		# For scroll position, use CSS visual viewport if available, otherwise CSS layout viewport
		# These should already be in CSS pixels
		scroll_x = int(css_visual_viewport.get('pageX') or css_layout_viewport.get('pageX', 0))
		scroll_y = int(css_visual_viewport.get('pageY') or css_layout_viewport.get('pageY', 0))

		# Calculate scroll information - pixels that are above/below/left/right of current viewport
		pixels_above = scroll_y
		pixels_below = max(0, page_height - viewport_height - scroll_y)
		pixels_left = scroll_x
		pixels_right = max(0, page_width - viewport_width - scroll_x)

		page_info = PageInfo(
			viewport_width=viewport_width,
			viewport_height=viewport_height,
			page_width=page_width,
			page_height=page_height,
			scroll_x=scroll_x,
			scroll_y=scroll_y,
			pixels_above=pixels_above,
			pixels_below=pixels_below,
			pixels_left=pixels_left,
			pixels_right=pixels_right,
		)

		return page_info

	# ========== Public Helper Methods ==========

	async def get_element_by_index(self, index: int) -> EnhancedDOMTreeNode | None:
		"""Get DOM element by index from cached selector map.

		Builds DOM if not cached.

		Returns:
			EnhancedDOMTreeNode or None if index not found
		"""
		if not self.selector_map:
			# Build DOM if not cached
			await self._build_dom_tree_without_highlights()

		return self.selector_map.get(index) if self.selector_map else None

	def clear_cache(self) -> None:
		"""Clear cached DOM state to force rebuild on next access."""
		self.selector_map = None
		self.current_dom_state = None
		self.enhanced_dom_tree = None
		# Keep the DOM service instance to reuse its CDP client connection

	def is_file_input(self, element: EnhancedDOMTreeNode) -> bool:
		"""Check if element is a file input."""
		return element.node_name.upper() == 'INPUT' and element.attributes.get('type', '').lower() == 'file'

	@staticmethod
	def is_element_visible_according_to_all_parents(node: EnhancedDOMTreeNode, html_frames: list[EnhancedDOMTreeNode]) -> bool:
		"""Check if the element is visible according to all its parent HTML frames.

		Delegates to the DomService static method.
		"""
		return DomService.is_element_visible_according_to_all_parents(node, html_frames)

	async def __aexit__(self, exc_type, exc_value, traceback):
		"""Clean up DOM service on exit."""
		if self._dom_service:
			await self._dom_service.__aexit__(exc_type, exc_value, traceback)
			self._dom_service = None

	def __del__(self):
		"""Clean up DOM service on deletion."""
		super().__del__()
		# DOM service will clean up its own CDP client
		self._dom_service = None<|MERGE_RESOLUTION|>--- conflicted
+++ resolved
@@ -360,13 +360,10 @@
 					browser_session=self.browser_session,
 					logger=self.logger,
 					cross_origin_iframes=self.browser_session.browser_profile.cross_origin_iframes,
-<<<<<<< HEAD
-					skip_iframe_documents=getattr(self.browser_session.browser_profile, 'skip_iframe_documents', False),
-=======
 					paint_order_filtering=self.browser_session.browser_profile.paint_order_filtering,
 					max_iframes=self.browser_session.browser_profile.max_iframes,
 					max_iframe_depth=self.browser_session.browser_profile.max_iframe_depth,
->>>>>>> 2633cf7d
+					skip_iframe_documents=getattr(self.browser_session.browser_profile, 'skip_iframe_documents', False),
 				)
 
 			# Get serialized DOM tree using the service
