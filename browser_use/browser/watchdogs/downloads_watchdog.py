--- conflicted
+++ resolved
@@ -90,17 +90,6 @@
 		pass  # No cleanup needed, browser context handles target lifecycle
 
 	async def on_BrowserStateRequestEvent(self, event: BrowserStateRequestEvent) -> None:
-<<<<<<< HEAD
-		"""Handle browser state request events.
-		
-		Dispatches NavigationCompleteEvent on a background task to avoid blocking
-		the BrowserStateRequestEvent handler chain. The expensive PDF check will
-		run asynchronously via the dispatched event.
-		"""
-		cdp_session = self.browser_session.agent_focus
-		if not cdp_session:
-			return
-=======
 		"""Handle browser state request events."""
 		# Use public API - automatically validates and waits for recovery if needed
 		self.logger.debug(f'[DownloadsWatchdog] on_BrowserStateRequestEvent started, event_id={event.event_id[-4:]}')
@@ -109,7 +98,6 @@
 		except ValueError:
 			self.logger.warning(f'[DownloadsWatchdog] No valid focus, skipping BrowserStateRequestEvent {event.event_id[-4:]}')
 			return  # No valid focus, skip
->>>>>>> 30a3c187
 
 		self.logger.debug(
 			f'[DownloadsWatchdog] About to call get_current_page_url(), target_id={cdp_session.target_id[-4:] if cdp_session.target_id else "None"}'
@@ -122,7 +110,6 @@
 			return
 
 		target_id = cdp_session.target_id
-<<<<<<< HEAD
 		
 		# Dispatch NavigationCompleteEvent asynchronously on a background task
 		# to avoid blocking the handler chain with expensive PDF checks
@@ -135,28 +122,18 @@
 	async def _dispatch_navigation_complete(self, target_id: TargetID, url: str, parent_event_id: str) -> None:
 		"""Dispatch NavigationCompleteEvent asynchronously."""
 		try:
+			self.logger.debug(f'[DownloadsWatchdog] About to dispatch NavigationCompleteEvent for target {target_id[-4:]}')
 			self.event_bus.dispatch(
-				NavigationCompleteEvent(
-					event_type='NavigationCompleteEvent',
-					url=url,
-					target_id=target_id,
-					event_parent_id=parent_event_id,
+					NavigationCompleteEvent(
+						event_type='NavigationCompleteEvent',
+						url=url,
+						target_id=target_id,
+						event_parent_id=parent_event_id,
+					)
 				)
-			)
 		except Exception as e:
 			self.logger.debug(f'[DownloadsWatchdog] Error dispatching NavigationCompleteEvent: {e}')
-=======
-		self.logger.debug(f'[DownloadsWatchdog] About to dispatch NavigationCompleteEvent for target {target_id[-4:]}')
-		self.event_bus.dispatch(
-			NavigationCompleteEvent(
-				event_type='NavigationCompleteEvent',
-				url=url,
-				target_id=target_id,
-				event_parent_id=event.event_id,
-			)
-		)
 		self.logger.debug('[DownloadsWatchdog] Successfully completed BrowserStateRequestEvent')
->>>>>>> 30a3c187
 
 	async def on_BrowserStoppedEvent(self, event: BrowserStoppedEvent) -> None:
 		"""Clean up when browser stops."""
@@ -1011,7 +988,6 @@
 		"""
 		self.logger.debug(f'[DownloadsWatchdog] Checking if target {target_id} is PDF viewer...')
 
-<<<<<<< HEAD
 		try:
 			# Add timeout to prevent hanging on CDP operations
 			return await asyncio.wait_for(self._check_for_pdf_viewer_internal(target_id), timeout=5.0)
@@ -1030,13 +1006,6 @@
 		target_info = next((t for t in targets['targetInfos'] if t['targetId'] == target_id), None)
 		if not target_info:
 			self.logger.warning(f'[DownloadsWatchdog] No target info found for {target_id}')
-=======
-		# Use safe API - focus=False to avoid changing focus during PDF check
-		try:
-			session = await self.browser_session.get_or_create_cdp_session(target_id, focus=False)
-		except ValueError as e:
-			self.logger.warning(f'[DownloadsWatchdog] No session found for {target_id}: {e}')
->>>>>>> 30a3c187
 			return False
 
 		# Get URL from target
@@ -1052,31 +1021,12 @@
 			self.logger.debug(f'[DownloadsWatchdog] Using cached PDF check result for {page_url}: {cached_result}')
 			return cached_result
 
-<<<<<<< HEAD
 		# Method 1: Check URL patterns (fastest, most reliable)
 		url_is_pdf = self._check_url_for_pdf(page_url)
 		if url_is_pdf:
 			self.logger.debug(f'[DownloadsWatchdog] PDF detected via URL pattern: {page_url}')
 			self._pdf_viewer_cache[page_url] = True
 			return True
-=======
-		try:
-			# Method 1: Check URL patterns (fastest, most reliable)
-			url_is_pdf = self._check_url_for_pdf(page_url)
-			if url_is_pdf:
-				self.logger.debug(f'[DownloadsWatchdog] PDF detected via URL pattern: {page_url}')
-				self._pdf_viewer_cache[page_url] = True
-				return True
-			chrome_pdf_viewer = self._is_chrome_pdf_viewer_url(page_url)
-			if chrome_pdf_viewer:
-				self.logger.debug(f'[DownloadsWatchdog] Chrome PDF viewer detected: {page_url}')
-				self._pdf_viewer_cache[page_url] = True
-				return True
-
-			# Not a PDF
-			self._pdf_viewer_cache[page_url] = False
-			return False
->>>>>>> 30a3c187
 
 		# Method 2: Check network response headers via CDP (safer than JavaScript)
 		header_is_pdf = await self._check_network_headers_for_pdf(target_id)
