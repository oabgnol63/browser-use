--- conflicted
+++ resolved
@@ -516,7 +516,6 @@
 			f'Failed to create a playwright BrowserContext {self.browser_context} for browser={self.browser}'
 		)
 
-<<<<<<< HEAD
 		init_script = """
 					// check to make sure we're not inside the PDF viewer
 					window.isPdfViewer = !!document?.body?.querySelector('body > embed[type="application/pdf"][width="100%"]')
@@ -569,10 +568,9 @@
 
 		# Expose anti-detection scripts
 		await self.browser_context.add_init_script(init_script)
-=======
+
 		# Load cookies from file if specified
 		await self.load_cookies_from_file()
->>>>>>> 21a778ff
 
 	# async def _fork_locked_user_data_dir(self) -> None:
 	# 	"""Fork an in-use user_data_dir by cloning it to a new location to allow a second browser to use it"""
