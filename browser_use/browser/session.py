from __future__ import annotations

import asyncio
import base64
import json
import logging
import os
import re
import time
from dataclasses import dataclass
from functools import wraps
from pathlib import Path
from typing import Any, Self
from urllib.parse import urlparse

import psutil
from patchright.async_api import Playwright as PatchrightPlaywright
from playwright.async_api import Browser as PlaywrightBrowser
from playwright.async_api import BrowserContext as PlaywrightBrowserContext
from playwright.async_api import ElementHandle, FrameLocator, Page, Playwright, async_playwright
from pydantic import AliasChoices, BaseModel, ConfigDict, Field, InstanceOf, PrivateAttr, model_validator

from browser_use.browser.profile import BrowserProfile
from browser_use.browser.views import (
	BrowserError,
	BrowserStateSummary,
	TabInfo,
	URLNotAllowedError,
)
from browser_use.dom.clickable_element_processor.service import ClickableElementProcessor
from browser_use.dom.service import DomService
from browser_use.dom.views import DOMElementNode, SelectorMap
from browser_use.utils import match_url_with_domain_pattern, time_execution_async, time_execution_sync

# Check if running in Docker
IN_DOCKER = os.environ.get('IN_DOCKER', 'false').lower()[0] in 'ty1'

logger = logging.getLogger('browser_use.browser.session')


_GLOB_WARNING_SHOWN = False  # used inside _is_url_allowed to avoid spamming the logs with the same warning multiple times


def _show_glob_warning(domain: str, glob: str):
	global _GLOB_WARNING_SHOWN
	if not _GLOB_WARNING_SHOWN:
		logger.warning(
			# glob patterns are very easy to mess up and match too many domains by accident
			# e.g. if you only need to access gmail, don't use *.google.com because an attacker could convince the agent to visit a malicious doc
			# on docs.google.com/s/some/evil/doc to set up a prompt injection attack
			f"⚠️ Allowing agent to visit {domain} based on allowed_domains=['{glob}', ...]. Set allowed_domains=['{domain}', ...] explicitly to avoid matching too many domains!"
		)
		_GLOB_WARNING_SHOWN = True


def truncate_url(s: str, max_len: int | None = 22) -> str:
	"""Truncate/pretty-print a URL with a maximum length, removing the protocol and www. prefix"""
	s = s.replace('https://', '').replace('http://', '').replace('www.', '')
	if max_len is not None and len(s) > max_len:
		return s[:max_len] + '…'
	return s


def pretty_path(path: Path) -> str:
	"""Pretty-print a path, removing the drive letter on Windows"""
	return str(path).replace(str(Path.home()), '~').replace(str(Path.cwd().resolve()), '.')


def require_initialization(func):
	"""decorator for BrowserSession methods to require the BrowserSession be already active"""

	@wraps(func)
	def wrapper(self, *args, **kwargs):
		if not self.initialized:
			raise RuntimeError('BrowserSession(...).start() must be called first to launch or connect to the browser')
		if not self.agent_current_page or self.agent_current_page.is_closed():
			self.agent_current_page = self.browser_context.pages[0] if self.browser_context.pages else None

		if not self.agent_current_page or self.agent_current_page.is_closed():
			self.create_new_tab()
			assert self.agent_current_page and not self.agent_current_page.is_closed()

		if not hasattr(self, '_cached_browser_state_summary'):
			raise RuntimeError('BrowserSession(...).start() must be called first to initialize the browser session')

		return func(self, *args, **kwargs)

	return wrapper


DEFAULT_BROWSER_PROFILE = BrowserProfile()


@dataclass
class CachedClickableElementHashes:
	"""
	Clickable elements hashes for the last state
	"""

	url: str
	hashes: set[str]


class BrowserSession(BaseModel):
	"""
	Represents an active browser session with a running browser process somewhere.

	Chromium flags should be passed via extra_launch_args.
	Extra Playwright launch options (e.g., handle_sigterm, handle_sigint) can be passed as kwargs to BrowserSession and will be forwarded to the launch() call.
	"""

	model_config = ConfigDict(
		extra='allow',
		validate_assignment=False,
		revalidate_instances='always',
		frozen=False,
		arbitrary_types_allowed=True,
		populate_by_name=True,
	)
	# this class accepts arbitrary extra **kwargs in init because of the extra='allow' pydantic option
	# they are saved on the model, then applied to self.browser_profile via .apply_session_overrides_to_profile()

	# template profile for the BrowserSession, will be copied at init/validation time, and overrides applied to the copy
	browser_profile: InstanceOf[BrowserProfile] = Field(
		default=DEFAULT_BROWSER_PROFILE,
		description='BrowserProfile() instance containing config for the BrowserSession',
		validation_alias=AliasChoices(
			'profile', 'config', 'new_context_config'
		),  # abbreviations = 'profile', old deprecated names = 'config', 'new_context_config'
	)

	# runtime props/state: these can be passed in as props at init, or get auto-setup by BrowserSession.start()
	wss_url: str | None = Field(
		default=None,
		description='WSS URL of the node.js playwright browser server to connect to, outputted by (await chromium.launchServer()).wsEndpoint()',
	)
	cdp_url: str | None = Field(
		default=None,
		description='CDP URL of the browser to connect to, e.g. http://localhost:9222 or ws://127.0.0.1:9222/devtools/browser/387adf4c-243f-4051-a181-46798f4a46f4',
	)
	browser_pid: int | None = Field(
		default=None,
		description='pid of a running chromium-based browser process to connect to on localhost',
		validation_alias=AliasChoices('chrome_pid'),  # old deprecated name = chrome_pid
	)
	playwright: Playwright | PatchrightPlaywright | Playwright | None = Field(
		default=None,
		description='Playwright library object returned by: await (playwright or patchright).async_playwright().start()',
		exclude=True,
	)
	browser: InstanceOf[PlaywrightBrowser] | None = Field(
		default=None,
		description='playwright Browser object to use (optional)',
		validation_alias=AliasChoices('playwright_browser'),
		exclude=True,
	)
	browser_context: InstanceOf[PlaywrightBrowserContext] | None = Field(
		default=None,
		description='playwright BrowserContext object to use (optional)',
		validation_alias=AliasChoices('playwright_browser_context', 'context'),
		exclude=True,
	)

	# runtime state: state that changes during the lifecycle of a BrowserSession(), updated by the methods below
	initialized: bool = Field(
		default=False,
		description='Mark BrowserSession launch/connection as already ready and skip setup (not recommended)',
		validation_alias=AliasChoices('is_initialized'),
	)
	agent_current_page: InstanceOf[Page] | None = Field(  # mutated by self.create_new_tab(url)
		default=None,
		description='Foreground Page that the agent is focused on',
		validation_alias=AliasChoices('current_page', 'page'),  # alias page= allows passing in a playwright Page object easily
		exclude=True,
	)
	human_current_page: InstanceOf[Page] | None = Field(  # mutated by self._setup_current_page_change_listeners()
		default=None,
		description='Foreground Page that the human is focused on',
		exclude=True,
	)

	_cached_browser_state_summary: BrowserStateSummary | None = PrivateAttr(default=None)
	_cached_clickable_element_hashes: CachedClickableElementHashes | None = PrivateAttr(default=None)

	@model_validator(mode='after')
	def apply_session_overrides_to_profile(self) -> Self:
		"""Apply any extra **kwargs passed to BrowserSession(...) as config overrides on top of browser_profile"""
		session_own_fields = type(self).model_fields.keys()

<<<<<<< HEAD
		# get all the extra BrowserProfile kwarg overrides passed to BrowserSession(...) that are not Fields on self
		overrides = self.model_dump(exclude=set(session_own_fields))
=======
		# get all the extra kwarg overrides passed to BrowserSession(...) that are actually
		# config Fields tracked by BrowserProfile, instead of BrowserSession's own args
		profile_overrides = self.model_dump(exclude=session_own_fields)
>>>>>>> 37f97256

		# FOR REPL DEBUGGING ONLY, NEVER ALLOW CIRCULAR REFERENCES IN REAL CODE:
		# self.browser_profile._in_use_by_session = self

		# replace browser_profile with patched version
		self.browser_profile = self.browser_profile.model_copy(update=profile_overrides)

		# FOR REPL DEBUGGING ONLY, NEVER ALLOW CIRCULAR REFERENCES IN REAL CODE:
		# self.browser_profile._in_use_by_session = self

		return self

	# def __getattr__(self, key: str) -> Any:
	# 	"""
	# 	fall back to getting any attrs from the underlying self.browser_profile when not defined on self.
	# 	(extra kwargs passed e.g. BrowserSession(extra_kwarg=124) on init get saved into self.browser_profile on validation,
	# 	so this also allows you to read those: browser_session.extra_kwarg => browser_session.browser_profile.extra_kwarg)
	# 	"""
	# 	return getattr(self.browser_profile, key)

	async def start(self) -> Self:
		"""
		Starts the browser session by either connecting to an existing browser or launching a new one.
		Precedence order for launching/connecting:
			1. page=Page playwright object, will use its page.context as browser_context
			2. browser_context=PlaywrightBrowserContext object, will use its browser
			3. browser=PlaywrightBrowser object, will use its first available context
			4. browser_pid=int, will connect to a local chromium-based browser via pid
			5. wss_url=str, will connect to a remote playwright browser server via WSS
			6. cdp_url=str, will connect to a remote chromium-based browser via CDP
			7. playwright=Playwright object, will use its chromium instance to launch a new browser
		"""

		# apply last-minute runtime-computed options to the the browser_profile, validate profile, set up folders on disk
		assert isinstance(self.browser_profile, BrowserProfile)
		self.browser_profile.prepare_user_data_dir()  # create/unlock the <user_data_dir>/SingletonLock
		self.browser_profile.detect_display_configuration()  # adjusts config values, must come before launch/connect

		# launch/connect to the browser:
		# setup playwright library client, Browser, and BrowserContext objects
		await self.setup_playwright()
<<<<<<< HEAD
		await self.setup_browser_connection()  # connects to existing browser if available
		await self.setup_browser_context()  # creates a new context in existing browser or launches a new persistent context
		assert self.browser_context is not None, 'BrowserContext object is not set'
=======
		await self.setup_browser_via_passed_objects()
		await self.setup_browser_via_browser_pid()
		await self.setup_browser_via_wss_url()
		await self.setup_browser_via_cdp_url()
		await self.setup_new_browser_context()  # creates a new context in existing browser or launches a new persistent context
		assert self.browser_context, f'Failed to connect to or create a new BrowserContext for browser={self.browser}'
>>>>>>> 37f97256

		# resize the existing pages and set up foreground tab detection
		await self._setup_viewports()
		await self._setup_current_page_change_listeners()

		self.initialized = True

		return self

	async def stop(self) -> None:
		"""Shuts down the BrowserSession, killing the browser process if keep_alive=False"""

		if self.browser_profile.keep_alive:
			return  # nothing to do if keep_alive=True, leave the browser running

		logger.info('🛑 Shutting down browser...')
		if self.browser_context:
			try:
				await self.browser_context.close()
			except Exception as e:
				logger.debug(f'❌ Error closing playwright BrowserContext {self.browser_context}: {type(e).__name__}: {e}')

		if self.browser:
			try:
				await self.browser.close()
			except Exception as e:
				logger.debug(f'❌ Error closing playwright Browser {self.browser}: {type(e).__name__}: {e}')

		# kill the chrome subprocess if we were the ones that started it
		if self.browser_pid:
			try:
				psutil.Process(pid=self.browser_pid).terminate()
			except Exception as e:
				if 'NoSuchProcess' not in type(e).__name__:
					logger.debug(f'❌ Error terminating chrome subprocess pid={self.browser_pid}: {type(e).__name__}: {e}')

	async def close(self) -> None:
		"""Deprecated: Provides backwards-compatibility with old class method Browser().close()"""
		await self.stop()

	async def new_context(self, **kwargs):
		"""Deprecated: Provides backwards-compatibility with old class method Browser().new_context()"""
		return self

	async def __aenter__(self) -> BrowserSession:
		await self.start()
		return self

	async def __aexit__(self, exc_type, exc_val, exc_tb):
		await self.stop()

	async def setup_playwright(self) -> None:
		"""
		Set up playwright library client object: usually the result of (await async_playwright().start())
		Override to customize the set up of the playwright or patchright library object
		"""
		self.playwright = self.playwright or (await async_playwright().start())

		# if isinstance(self.playwright, PatchrightPlaywright):
		# 	# patchright handles all its own default args, dont mess with them
		# 	self.browser_profile.ignore_default_args = True

		# return self.playwright

	async def setup_browser_via_passed_objects(self) -> None:
		"""Override to customize the set up of the connection to an existing browser"""

<<<<<<< HEAD
		# if process is provided, calcuclate its CDP URL by looking for --remote-debugging-port=... in the launch args
		if self.chrome_pid:
			chrome_process = psutil.Process(pid=self.chrome_pid)
			assert chrome_process.is_running(), 'Chrome process is not running'
			args = chrome_process.cmdline()
			debug_port = next((arg for arg in args if arg.startswith('--remote-debugging-port=')), '').split('=')[-1].strip()
			assert debug_port, (
				f'Could not connect because could not find --remote-debugging-port=... in chrome launch args: pid={self.chrome_pid} {args}'
			)
			# we could automatically relaunch the browser process with that arg added here, but they may have tabs open they dont want to lose
			self.cdp_url = self.cdp_url or f'http://localhost:{debug_port}/'
			logger.info(f'🌎 Connecting to existing chromium process: pid={self.chrome_pid} on {self.cdp_url}')

		if self.wss_url:
			logger.info(f'🌎 Connecting to remote chromium playwright node.js server over WSS: {self.wss_url}')
			assert self.playwright, 'Playwright object is not set'
			self.browser = self.browser or await self.playwright.chromium.connect(
				self.wss_url,
				**self.browser_profile.kwargs_for_connect().model_dump(),
			)
			# dont default to closing the browser when the BrowserSession is over if we connect by WSS
			if self.browser_profile.keep_alive is None:
				self.browser_profile.keep_alive = True
		elif self.cdp_url:
			logger.info(f'🌎 Connecting to remote chromium browser over CDP: {self.cdp_url}')
			self.browser = self.browser or await self.playwright.chromium.connect_over_cdp(
				self.cdp_url,
				**self.browser_profile.kwargs_for_connect().model_dump(),
			)
			# dont default to closing the browser when the BrowserSession is over if we connect by CDP
			if self.browser_profile.keep_alive is None:
				self.browser_profile.keep_alive = True
=======
		# 1. check for a passed Page object, if present, it always takes priority, set browser_context = page.context
		self.browser_context = (self.agent_current_page and self.agent_current_page.context) or self.browser_context or None
>>>>>>> 37f97256

		# 2. if we have a context now, it always takes precedence, set browser = context.browser, otherwise use the passed browser
		self.browser = (self.browser_context and self.browser_context.browser) or self.browser or None

<<<<<<< HEAD
		# return self.browser
=======
		if self.browser or self.browser_context:
			logger.info(f'🌎 Connected to existing user-provided browser_context: {self.browser_context}')
			self._set_browser_keep_alive(True)  # we connected to an existing browser, dont kill it at the end
>>>>>>> 37f97256

	async def setup_browser_via_browser_pid(self) -> None:
		"""if browser_pid is provided, calcuclate its CDP URL by looking for --remote-debugging-port=... in its CLI args, then connect to it"""

		if self.browser or self.browser_context:
			return  # already connected to a browser
		if not self.browser_pid:
			return  # no browser_pid provided, nothing to do

		chrome_process = psutil.Process(pid=self.browser_pid)
		assert chrome_process.is_running(), 'Chrome process is not running'
		args = chrome_process.cmdline()
		debug_port = next((arg for arg in args if arg.startswith('--remote-debugging-port=')), '').split('=')[-1].strip()
		assert debug_port, (
			f'Could not find --remote-debugging-port=... to connect to in browser launch args: browser_pid={self.browser_pid} {args}'
		)
		# we could automatically relaunch the browser process with that arg added here, but they may have tabs open they dont want to lose
		self.cdp_url = self.cdp_url or f'http://localhost:{debug_port}/'
		logger.info(f'🌎 Connecting to existing local browser process: browser_pid={self.browser_pid} on {self.cdp_url}')
		self.browser = self.browser or await self.playwright.chromium.connect_over_cdp(
			self.cdp_url,
			**self.browser_profile.kwargs_for_connect().model_dump(),
		)
		self._set_browser_keep_alive(True)  # we connected to an existing browser, dont kill it at the end

	async def setup_browser_via_wss_url(self) -> None:
		"""check for a passed wss_url, connect to a remote playwright browser server via WSS"""

		if self.browser or self.browser_context:
			return  # already connected to a browser
		if not self.wss_url:
			return  # no wss_url provided, nothing to do

		logger.info(f'🌎 Connecting to existing remote chromium playwright node.js server over WSS: {self.wss_url}')
		self.browser = self.browser or await self.playwright.chromium.connect(
			self.wss_url,
			**self.browser_profile.kwargs_for_connect().model_dump(),
		)
		self._set_browser_keep_alive(True)  # we connected to an existing browser, dont kill it at the end

	async def setup_browser_via_cdp_url(self) -> None:
		"""check for a passed cdp_url, connect to a remote chromium-based browser via CDP"""

		if self.browser or self.browser_context:
			return  # already connected to a browser
		if not self.cdp_url:
			return  # no cdp_url provided, nothing to do

		logger.info(f'🌎 Connecting to existing remote chromium-based browser over CDP: {self.cdp_url}')
		self.browser = self.browser or await self.playwright.chromium.connect_over_cdp(
			self.cdp_url,
			**self.browser_profile.kwargs_for_connect().model_dump(),
		)
		self._set_browser_keep_alive(True)  # we connected to an existing browser, dont kill it at the end

	async def setup_new_browser_context(self) -> None:
		"""Launch a new browser and browser_context"""
		current_process = psutil.Process(os.getpid())
		child_pids_before_launch = {child.pid for child in current_process.children(recursive=True)}

		# if we have a browser object but no browser_context, use the first context discovered or make a new one
		if self.browser and not self.browser_context:
			if self.browser.contexts:
				self.browser_context = self.browser.contexts[0]
				logger.info(f'🌎 Using first browser_context available in existing browser: {self.browser_context}')
			else:
				self.browser_context = await self.browser.new_context(
					**self.browser_profile.kwargs_for_new_context().model_dump()
				)
				storage_info = (
					f' + loaded storage_state={len(self.browser_profile.storage_state.cookies) if self.browser_profile.storage_state else 0} cookies'
					if self.browser_profile.storage_state
					else ''
				)
				logger.info(f'🌎 Created new empty browser_context in existing browser{storage_info}: {self.browser_context}')

		# if we still have no browser_context by now, launch a new local one using launch_persistent_context()
		if not self.browser_context:
			logger.info(
				f'🌎 Launching local browser '
				f'driver={str(type(self.playwright).__module__).split(".")[0]} channel={self.browser_profile.channel.name.lower()} '
				f'user_data_dir={pretty_path(self.browser_profile.user_data_dir) if self.browser_profile.user_data_dir else "None (incognito)"}'
			)
			if not self.browser_profile.user_data_dir:
				# if no user_data_dir is provided, launch an incognito context with no persistent user_data_dir
				self.browser = self.browser or await self.playwright.chromium.launch(
					**self.browser_profile.kwargs_for_launch().model_dump()
				)
				self.browser_context = await self.browser.new_context(
					**self.browser_profile.kwargs_for_new_context().model_dump()
				)
			else:
				# user data dir was provided, prepare it for use
				self.browser_profile.prepare_user_data_dir()

				# search for potentially conflicting local processes running on the same user_data_dir
				for proc in psutil.process_iter(['pid', 'cmdline']):
					if f'--user-data-dir={self.browser_profile.user_data_dir}' in (proc.info['cmdline'] or []):
						logger.warning(
							f'🚨 Found potentially conflicting browser process browser_pid={proc.info["pid"]} '
							f'already running with the same user_data_dir={pretty_path(self.browser_profile.user_data_dir)}'
						)
						# self._fork_locked_user_data_dir()
						break

				# if a user_data_dir is provided, launch a persistent context with that user_data_dir
				self.browser_context = await self.playwright.chromium.launch_persistent_context(
					**self.browser_profile.kwargs_for_launch_persistent_context().model_dump()
				)

		self.browser = (self.browser_context and self.browser_context.browser) or self.browser
		# ^ this can unfortunately still be None at the end ^
		# playwright does not give us a browser object at all when we use launch_persistent_context()!

		# Detect any new child chrome processes that we might have launched above
		child_pids_after_launch = {child.pid for child in current_process.children(recursive=True)}
		new_child_pids = child_pids_after_launch - child_pids_before_launch
		new_child_procs = [psutil.Process(pid) for pid in new_child_pids]
		new_chrome_procs = [proc for proc in new_child_procs if 'Helper' not in proc.name() and proc.status() == 'running']
		if new_chrome_procs and not self.browser_pid:
			self.browser_pid = new_chrome_procs[0].pid
			logger.debug(
				f' ↳ Spawned browser subprocess: browser_pid={self.browser_pid} {" ".join(new_chrome_procs[0].cmdline())}'
			)
			self._set_browser_keep_alive(False)  # close the browser at the end because we launched it

		if self.browser:
			connection_method = 'WSS' if self.wss_url else 'CDP' if (self.cdp_url and not self.browser_pid) else 'Local'
			assert self.browser.is_connected(), (
				f'Browser is not connected, did the browser process crash or get killed? (connection method: {connection_method})'
			)
			logger.debug(
				f'🌎 {connection_method} browser connected: v{self.browser.version} {self.cdp_url or self.wss_url or self.browser_profile.executable_path or "(playwright)"}'
			)

<<<<<<< HEAD
		# return self.browser_context
=======
		assert self.browser_context, (
			f'Failed to create a playwright BrowserContext {self.browser_context} for browser={self.browser}'
		)
>>>>>>> 37f97256

	# async def _fork_locked_user_data_dir(self) -> None:
	# 	"""Fork an in-use user_data_dir by cloning it to a new location to allow a second browser to use it"""
	# 	# TODO: implement copy-on-write using overlayfs or zfs or something
	# 	suffix_num = str(self.browser_profile.user_data_dir).rsplit('.', 1)[-1] or '1'
	# 	suffix_num = int(suffix_num) if suffix_num.isdigit() else 1
	# 	dir_name = self.browser_profile.user_data_dir.name
	# 	incremented_name = dir_name.replace(f'.{suffix_num}', f'.{suffix_num + 1}')
	# 	fork_path = self.browser_profile.user_data_dir.parent / incremented_name

	# 	# keep incrementing the suffix_num until we find a path that doesn't exist
	# 	while fork_path.exists():
	# 		suffix_num += 1
	# 		fork_path = self.browser_profile.user_data_dir.parent / (dir_name.rsplit('.', 1)[0] + f'.{suffix_num}')

	# 	# use shutil to recursively copy the user_data_dir to a new location
	# 	shutil.copytree(
	# 		str(self.browser_profile.user_data_dir),
	# 		str(fork_path),
	# 		symlinks=True,
	# 		ignore_dangling_symlinks=True,
	# 		dirs_exist_ok=False,
	# 	)
	# 	self.browser_profile.user_data_dir = fork_path
	# 	self.browser_profile.prepare_user_data_dir()

	async def _setup_current_page_change_listeners(self) -> None:
		# Uses a combination of:
		# - visibilitychange events
		# - window focus/blur events
		# - pointermove events

		# This multi-method approach provides more reliable detection across browsers.

		# TODO: pester the playwright team to add a new event that fires when a headful tab is focused.
		# OR implement a browser-use chrome extension that acts as a bridge to the chrome.tabs API.

		#         - https://github.com/microsoft/playwright/issues/1290
		#         - https://github.com/microsoft/playwright/issues/2286
		#         - https://github.com/microsoft/playwright/issues/3570
		#         - https://github.com/microsoft/playwright/issues/13989

		# set up / detect foreground page
		assert self.browser_context is not None, 'BrowserContext object is not set'
		pages = self.browser_context.pages
		foreground_page = None
		if pages:
			foreground_page = pages[0]
			logger.debug(
				f'📜 Found {len(pages)} existing tabs in browser, agent will start focused on Tab [{pages.index(foreground_page)}]: {foreground_page.url}'
			)
		else:
			foreground_page = await self.browser_context.new_page()
			pages = [foreground_page]
			logger.debug('➕ Opened new tab in empty browser context...')

		self.agent_current_page = self.agent_current_page or foreground_page
		self.human_current_page = self.human_current_page or foreground_page

		def _BrowserUseonTabVisibilityChange(source: dict[str, str]):
			"""hook callback fired when init script injected into a page detects a focus event"""
			new_page = source['page']

			# Update human foreground tab state
			old_foreground = self.human_current_page
			assert self.browser_context is not None, 'BrowserContext object is not set'
			assert old_foreground is not None, 'Old foreground page is not set'
			old_tab_idx = self.browser_context.pages.index(old_foreground)
			self.human_current_page = new_page
			new_tab_idx = self.browser_context.pages.index(new_page)

			# Log before and after for debugging
			old_url = old_foreground and old_foreground.url or 'about:blank'
			new_url = new_page and new_page.url or 'about:blank'
			agent_url = self.agent_current_page and self.agent_current_page.url or 'about:blank'
			agent_tab_idx = self.browser_context.pages.index(self.agent_current_page)
			if old_url != new_url:
				logger.info(
					f'👁️ Foregound tab changed by human from [{old_tab_idx}]{truncate_url(old_url)} '
					f'➡️ [{new_tab_idx}]{truncate_url(new_url)} '
					f'(agent will stay on [{agent_tab_idx}]{truncate_url(agent_url)})'
				)

		await self.browser_context.expose_binding('_BrowserUseonTabVisibilityChange', _BrowserUseonTabVisibilityChange)
		update_tab_focus_script = """
			// --- Method 1: visibilitychange event (unfortunately *all* tabs are always marked visible by playwright, usually does not fire) ---
			document.addEventListener('visibilitychange', async () => {
				if (document.visibilityState === 'visible') {
					await window._BrowserUseonTabVisibilityChange({ source: 'visibilitychange', url: document.location.href });
					console.log('BrowserUse Foreground tab change event fired', document.location.href);
				}
			});
			
			// --- Method 2: focus/blur events, most reliable method for headful browsers ---
			window.addEventListener('focus', async () => {
				await window._BrowserUseonTabVisibilityChange({ source: 'focus', url: document.location.href });
				console.log('BrowserUse Foreground tab change event fired', document.location.href);
			});
			
			// --- Method 3: pointermove events (may be fired by agent if we implement AI hover movements) ---
			// Use a throttled handler to avoid excessive calls
			// let lastMove = 0;
			// window.addEventListener('pointermove', async () => {
			// 	const now = Date.now();
			// 	if (now - lastMove > 1000) {  // Throttle to once per second
			// 		lastMove = now;
			// 		await window._BrowserUseonTabVisibilityChange({ source: 'pointermove', url: document.location.href });
			//      console.log('BrowserUse Foreground tab change event fired', document.location.href);
			// 	}
			// });
		"""
		await self.browser_context.add_init_script(update_tab_focus_script)

		# set the user agent to the one we want
		# Set up visibility listeners for all existing tabs
		for page in self.browser_context.pages:
			if not page.url.startswith('chrome-extension://') and not page.url.startswith('chrome://') and not page.is_closed():
				await page.evaluate(update_tab_focus_script)
				# logger.debug(f'👁️ Added visibility listener to existing tab: {page.url}')

	async def _setup_viewports(self) -> None:
		"""Resize any existing page viewports to match the configured size"""

		# log the viewport settings to terminal
		viewport = self.browser_profile.viewport
		logger.debug(
			'📐 Setting up viewport: '
			+ f'headless={self.browser_profile.headless} '
			+ (
				f'window={self.browser_profile.window_size["width"]}x{self.browser_profile.window_size["height"]}px '
				if self.browser_profile.window_size
				else '(no window) '
			)
			+ (
				f'screen={self.browser_profile.screen["width"]}x{self.browser_profile.screen["height"]}px '
				if self.browser_profile.screen
				else ''
			)
			+ (f'viewport={viewport["width"]}x{viewport["height"]}px ' if viewport else '(no viewport) ')
			+ f'device_scale_factor={self.browser_profile.device_scale_factor or 1.0} '
			+ f'is_mobile={self.browser_profile.is_mobile} '
			+ (f'color_scheme={self.browser_profile.color_scheme.value} ' if self.browser_profile.color_scheme else '')
			+ (f'locale={self.browser_profile.locale} ' if self.browser_profile.locale else '')
			+ (f'timezone_id={self.browser_profile.timezone_id} ' if self.browser_profile.timezone_id else '')
			+ (f'geolocation={self.browser_profile.geolocation} ' if self.browser_profile.geolocation else '')
		)

		# if we have any viewport settings in the profile, make sure to apply them to the entire browser_context as defaults
		if self.browser_profile.permissions:
			try:
				await self.browser_context.grant_permissions(self.browser_profile.permissions)
			except Exception as e:
				logger.warning(
					f'⚠️ Failed to grant browser permissions {self.browser_profile.permissions}: {type(e).__name__}: {e}'
				)
		try:
			if self.browser_profile.default_timeout:
				await self.browser_context.set_default_timeout(self.browser_profile.default_timeout)
			if self.browser_profile.default_navigation_timeout:
				await self.browser_context.set_default_navigation_timeout(self.browser_profile.default_navigation_timeout)
		except Exception as e:
			logger.warning(
				f'⚠️ Failed to set playwright timeout settings '
				f'calls={self.browser_profile.default_timeout} '
				f'nav={self.browser_profile.default_navigation_timeout}: {type(e).__name__}: {e}'
			)
		try:
			if self.browser_profile.extra_http_headers:
				await self.browser_context.set_extra_http_headers(self.browser_profile.extra_http_headers)
		except Exception as e:
			logger.warning(f'⚠️ Failed to setup playwright extra_http_headers: {type(e).__name__}: {e}')

		try:
			if self.browser_profile.geolocation:
				await self.browser_context.set_geolocation(self.browser_profile.geolocation)
		except Exception as e:
			logger.warning(f'⚠️ Failed to update browser geolocation {self.browser_profile.geolocation}: {type(e).__name__}: {e}')

		# if self.storage_state:
		#   TODO: implement applying self.stroage_state to an existing browser_context
		# 	await self.browser_context.set_storage_state(self.storage_state)

		for page in self.browser_context.pages:
			# apply viewport size settings to any existing pages
			if viewport:
				await page.set_viewport_size(viewport)

			# show browser-use dvd screensaver-style bouncing loading animation on any about:blank pages
			if page.url == 'about:blank':
				await self._show_dvd_screensaver_loading_animation(page)

	def _set_browser_keep_alive(self, keep_alive: bool | None) -> None:
		"""set the keep_alive flag on the browser_profile, defaulting to True if keep_alive is None"""
		if self.browser_profile.keep_alive is None:
			self.browser_profile.keep_alive = keep_alive

	# --- Tab management ---
	async def get_current_page(self) -> Page:
		"""Get the current page + ensure it's not None / closed"""

		# get-or-create the browser_context if it's not already set up
		if not self.browser_context:
			await self.start()
			assert self.browser_context, 'BrowserContext is not set up'

		# if either focused page is closed, clear it so we dont use a dead object
		if (not self.human_current_page) or self.human_current_page.is_closed():
			self.human_current_page = None
		if (not self.agent_current_page) or self.agent_current_page.is_closed():
			self.agent_current_page = None

		# if either one is None, fallback to using the other one for both
		self.agent_current_page = self.agent_current_page or self.human_current_page or None
		self.human_current_page = self.human_current_page or self.agent_current_page or None

		# if both are still None, fallback to using the first open tab we can find
		if self.agent_current_page is None:
			if self.browser_context.pages:
				first_available_tab = self.browser_context.pages[0]
				self.agent_current_page = first_available_tab
				self.human_current_page = first_available_tab
			else:
				# if all tabs are closed, open a new one
				new_tab = await self.create_new_tab()
				self.agent_current_page = new_tab
				self.human_current_page = new_tab

		assert self.agent_current_page is not None, 'Failed to find or create a new page for the agent'
		assert self.human_current_page is not None, 'Failed to find or create a new page for the human'

		return self.agent_current_page

	@property
	def tabs(self) -> list[Page]:
		if not self.browser_context:
			return []
		return list(self.browser_context.pages)

	@require_initialization
	async def new_tab(self, url: str | None = None) -> Page:
		return await self.create_new_tab(url=url)

	@require_initialization
	async def switch_tab(self, tab_index: int) -> Page:
		assert self.browser_context is not None, 'BrowserContext object is not set'
		pages = self.browser_context.pages
		if not pages or tab_index >= len(pages):
			raise IndexError('Tab index out of range')
		page = pages[tab_index]
		self.agent_current_page = page

		return page

	@require_initialization
	async def wait_for_element(self, selector: str, timeout: int = 10000) -> None:
		page = await self.get_current_page()
		await page.wait_for_selector(selector, state='visible', timeout=timeout)

	@require_initialization
	@time_execution_async('--remove_highlights')
	async def remove_highlights(self):
		"""
		Removes all highlight overlays and labels created by the highlightElement function.
		Handles cases where the page might be closed or inaccessible.
		"""
		page = await self.get_current_page()
		try:
			await page.evaluate(
				"""
                try {
                    // Remove the highlight container and all its contents
                    const container = document.getElementById('playwright-highlight-container');
                    if (container) {
                        container.remove();
                    }

                    // Remove highlight attributes from elements
                    const highlightedElements = document.querySelectorAll('[browser-user-highlight-id^="playwright-highlight-"]');
                    highlightedElements.forEach(el => {
                        el.removeAttribute('browser-user-highlight-id');
                    });
                } catch (e) {
                    console.error('Failed to remove highlights:', e);
                }
                """
			)
		except Exception as e:
			logger.debug(f'⚠  Failed to remove highlights (this is usually ok): {type(e).__name__}: {e}')
			# Don't raise the error since this is not critical functionality

	@require_initialization
	async def get_dom_element_by_index(self, index: int) -> Any | None:
		"""Get DOM element by index."""
		selector_map = await self.get_selector_map()
		return selector_map.get(index)

	@time_execution_async('--click_element_node')
	async def _click_element_node(self, element_node: DOMElementNode) -> str | None:
		"""
		Optimized method to click an element using xpath.
		"""
		page = await self.get_current_page()
		try:
			# Highlight before clicking
			# if element_node.highlight_index is not None:
			# 	await self._update_state(focus_element=element_node.highlight_index)

			element_handle = await self.get_locate_element(element_node)

			if element_handle is None:
				raise Exception(f'Element: {repr(element_node)} not found')

			async def perform_click(click_func):
				"""Performs the actual click, handling both download
				and navigation scenarios."""
				if self.browser_profile.save_downloads_path:
					try:
						# Try short-timeout expect_download to detect a file download has been been triggered
						async with page.expect_download(timeout=5000) as download_info:
							await click_func()
						download = await download_info.value
						# Determine file path
						suggested_filename = download.suggested_filename
						unique_filename = await self._get_unique_filename(
							self.browser_profile.save_downloads_path, suggested_filename
						)
						download_path = os.path.join(self.browser_profile.save_downloads_path, unique_filename)
						await download.save_as(download_path)
						logger.debug(f'⬇️  Download triggered. Saved file to: {download_path}')
						return download_path
					except TimeoutError:
						# If no download is triggered, treat as normal click
						logger.debug('No download triggered within timeout. Checking navigation...')
						await page.wait_for_load_state()
						await self._check_and_handle_navigation(page)
				else:
					# Standard click logic if no download is expected
					await click_func()
					await page.wait_for_load_state()
					await self._check_and_handle_navigation(page)

			try:
				return await perform_click(lambda: element_handle.click(timeout=1500))
			except URLNotAllowedError as e:
				raise e
			except Exception:
				try:
					return await perform_click(lambda: page.evaluate('(el) => el.click()', element_handle))
				except URLNotAllowedError as e:
					raise e
				except Exception as e:
					raise Exception(f'Failed to click element: {str(e)}')

		except URLNotAllowedError as e:
			raise e
		except Exception as e:
			raise Exception(f'Failed to click element: {repr(element_node)}. Error: {str(e)}')

	@time_execution_async('--get_tabs_info')
	async def get_tabs_info(self) -> list[TabInfo]:
		"""Get information about all tabs"""

		tabs_info = []
		for page_id, page in enumerate(self.browser_context.pages):
			try:
				tab_info = TabInfo(page_id=page_id, url=page.url, title=await asyncio.wait_for(page.title(), timeout=1))
			except TimeoutError:
				# page.title() can hang forever on tabs that are crashed/disappeared/about:blank
				# we dont want to try automating those tabs because they will hang the whole script
				logger.debug('⚠  Failed to get tab info for tab #%s: %s (ignoring)', page_id, page.url)
				tab_info = TabInfo(page_id=page_id, url='about:blank', title='ignore this tab and do not use it')
			tabs_info.append(tab_info)

		return tabs_info

	@require_initialization
	async def close_tab(self, tab_index: int | None = None) -> None:
		pages = self.browser_context.pages
		if not pages:
			return

		if tab_index is None:
			# to tab_index passed, just close the current agent page
			page = await self.get_current_page()
		else:
			# otherwise close the tab at the given index
			page = pages[tab_index]

		await page.close()

		# reset the self.agent_current_page and self.human_current_page references to first available tab
		await self.get_current_page()

	# --- Page navigation ---
	@require_initialization
	async def navigate(self, url: str) -> None:
		if self.agent_current_page:
			await self.agent_current_page.goto(url)
		else:
			await self.create_new_tab(url)

	@require_initialization
	async def refresh(self) -> None:
		if self.agent_current_page and not self.agent_current_page.is_closed():
			await self.agent_current_page.reload()
		else:
			await self.create_new_tab()

	@require_initialization
	async def execute_javascript(self, script: str) -> Any:
		page = await self.get_current_page()
		return await page.evaluate(script)

	async def get_cookies(self) -> list[dict[str, Any]]:
		if self.browser_context:
			return await self.browser_context.cookies()
		return []

	async def save_cookies(self, path: Path | None = None) -> None:
		"""
		Save cookies to the specified path or the default cookies_file in the downloads_dir.
		"""
		if self.browser_context:
			cookies = await self.browser_context.cookies()
			out_path = path or self.browser_profile.cookies_file
			if out_path:
				# If out_path is not absolute, resolve relative to downloads_dir
				out_path = Path(out_path)
				if not out_path.is_absolute():
					out_path = Path(self.browser_profile.downloads_dir) / out_path
				out_path.parent.mkdir(parents=True, exist_ok=True)
				out_path.write_text(json.dumps(cookies, indent=4))  # TODO: replace with anyio asyncio or anyio write

	# @property
	# def browser_extension_pages(self) -> list[Page]:
	# 	if not self.browser_context:
	# 		return []
	# 	return [p for p in self.browser_context.pages if p.url.startswith('chrome-extension://')]

	# @property
	# def saved_downloads(self) -> list[Path]:
	# 	"""
	# 	Return a list of files in the downloads_dir.
	# 	"""
	# 	return list(Path(self.browser_profile.downloads_dir).glob('*'))

	async def _wait_for_stable_network(self):
		pending_requests = set()
		last_activity = asyncio.get_event_loop().time()

		page = await self.get_current_page()

		# Define relevant resource types and content types
		RELEVANT_RESOURCE_TYPES = {
			'document',
			'stylesheet',
			'image',
			'font',
			'script',
			'iframe',
		}

		RELEVANT_CONTENT_TYPES = {
			'text/html',
			'text/css',
			'application/javascript',
			'image/',
			'font/',
			'application/json',
		}

		# Additional patterns to filter out
		IGNORED_URL_PATTERNS = {
			# Analytics and tracking
			'analytics',
			'tracking',
			'telemetry',
			'beacon',
			'metrics',
			# Ad-related
			'doubleclick',
			'adsystem',
			'adserver',
			'advertising',
			# Social media widgets
			'facebook.com/plugins',
			'platform.twitter',
			'linkedin.com/embed',
			# Live chat and support
			'livechat',
			'zendesk',
			'intercom',
			'crisp.chat',
			'hotjar',
			# Push notifications
			'push-notifications',
			'onesignal',
			'pushwoosh',
			# Background sync/heartbeat
			'heartbeat',
			'ping',
			'alive',
			# WebRTC and streaming
			'webrtc',
			'rtmp://',
			'wss://',
			# Common CDNs for dynamic content
			'cloudfront.net',
			'fastly.net',
		}

		async def on_request(request):
			# Filter by resource type
			if request.resource_type not in RELEVANT_RESOURCE_TYPES:
				return

			# Filter out streaming, websocket, and other real-time requests
			if request.resource_type in {
				'websocket',
				'media',
				'eventsource',
				'manifest',
				'other',
			}:
				return

			# Filter out by URL patterns
			url = request.url.lower()
			if any(pattern in url for pattern in IGNORED_URL_PATTERNS):
				return

			# Filter out data URLs and blob URLs
			if url.startswith(('data:', 'blob:')):
				return

			# Filter out requests with certain headers
			headers = request.headers
			if headers.get('purpose') == 'prefetch' or headers.get('sec-fetch-dest') in [
				'video',
				'audio',
			]:
				return

			nonlocal last_activity
			pending_requests.add(request)
			last_activity = asyncio.get_event_loop().time()
			# logger.debug(f'Request started: {request.url} ({request.resource_type})')

		async def on_response(response):
			request = response.request
			if request not in pending_requests:
				return

			# Filter by content type if available
			content_type = response.headers.get('content-type', '').lower()

			# Skip if content type indicates streaming or real-time data
			if any(
				t in content_type
				for t in [
					'streaming',
					'video',
					'audio',
					'webm',
					'mp4',
					'event-stream',
					'websocket',
					'protobuf',
				]
			):
				pending_requests.remove(request)
				return

			# Only process relevant content types
			if not any(ct in content_type for ct in RELEVANT_CONTENT_TYPES):
				pending_requests.remove(request)
				return

			# Skip if response is too large (likely not essential for page load)
			content_length = response.headers.get('content-length')
			if content_length and int(content_length) > 5 * 1024 * 1024:  # 5MB
				pending_requests.remove(request)
				return

			nonlocal last_activity
			pending_requests.remove(request)
			last_activity = asyncio.get_event_loop().time()
			# logger.debug(f'Request resolved: {request.url} ({content_type})')

		# Attach event listeners
		page.on('request', on_request)
		page.on('response', on_response)

		now = asyncio.get_event_loop().time()
		try:
			# Wait for idle time
			start_time = asyncio.get_event_loop().time()
			while True:
				await asyncio.sleep(0.1)
				now = asyncio.get_event_loop().time()
				if (
					len(pending_requests) == 0
					and (now - last_activity) >= self.browser_profile.wait_for_network_idle_page_load_time
				):
					break
				if now - start_time > self.browser_profile.maximum_wait_page_load_time:
					logger.debug(
						f'Network timeout after {self.browser_profile.maximum_wait_page_load_time}s with {len(pending_requests)} '
						f'pending requests: {[r.url for r in pending_requests]}'
					)
					break

		finally:
			# Clean up event listeners
			page.remove_listener('request', on_request)
			page.remove_listener('response', on_response)

		elapsed = now - start_time
		if elapsed > 1:
			logger.debug(f'💤 Page network traffic calmed down after {now - start_time:.2f} seconds')

	async def _wait_for_page_and_frames_load(self, timeout_overwrite: float | None = None):
		"""
		Ensures page is fully loaded before continuing.
		Waits for either network to be idle or minimum WAIT_TIME, whichever is longer.
		Also checks if the loaded URL is allowed.
		"""
		# Start timing
		start_time = time.time()

		# Wait for page load
		page = await self.get_current_page()
		try:
			await self._wait_for_stable_network()

			# Check if the loaded URL is allowed
			await self._check_and_handle_navigation(page)
		except URLNotAllowedError as e:
			raise e
		except Exception:
			logger.warning('⚠️  Page load failed, continuing...')
			pass

		# Calculate remaining time to meet minimum WAIT_TIME
		elapsed = time.time() - start_time
		remaining = max((timeout_overwrite or self.browser_profile.minimum_wait_page_load_time) - elapsed, 0)

		# just for logging, calculate how much data was downloaded
		try:
			bytes_used = await page.evaluate("""
				() => {
					let total = 0;
					for (const entry of performance.getEntriesByType('resource')) {
						total += entry.transferSize || 0;
					}
					for (const nav of performance.getEntriesByType('navigation')) {
						total += nav.transferSize || 0;
					}
					return total;
				}
			""")
		except Exception:
			bytes_used = None

		tab_idx = self.tabs.index(page)
		if bytes_used is not None:
			logger.debug(
				f'➡️ Page navigation [{tab_idx}]{truncate_url(page.url, 40)} used {bytes_used / 1024:.1f} KB in {elapsed:.2f}s, waiting +{remaining:.2f}s for all frames to finish'
			)
		else:
			logger.debug(
				f'➡️ Page navigation [{tab_idx}]{truncate_url(page.url, 40)} took {elapsed:.2f}s, waiting +{remaining:.2f}s for all frames to finish'
			)

		# Sleep remaining time if needed
		if remaining > 0:
			await asyncio.sleep(remaining)

	def _is_url_allowed(self, url: str) -> bool:
		"""
		Check if a URL is allowed based on the whitelist configuration. SECURITY CRITICAL.

		Supports optional glob patterns and schemes in allowed_domains:
		- *.example.com will match sub.example.com and example.com
		- *google.com will match google.com, agoogle.com, and www.google.com
		- http*://example.com will match http://example.com, https://example.com
		- chrome-extension://* will match chrome-extension://aaaaaaaaaaaa and chrome-extension://bbbbbbbbbbbbb
		"""

		if not self.browser_profile.allowed_domains:
			return True  # allowed_domains are not configured, allow everything by default

		# Special case: Always allow 'about:blank' new tab page
		if url == 'about:blank':
			return True

		for allowed_domain in self.browser_profile.allowed_domains:
			try:
				if match_url_with_domain_pattern(url, allowed_domain, log_warnings=True):
					# If it's a pattern with wildcards, show a warning
					if '*' in allowed_domain:
						parsed_url = urlparse(url)
						domain = parsed_url.hostname.lower() if parsed_url.hostname else ''
						_show_glob_warning(domain, allowed_domain)
					return True
			except AssertionError:
				# This would only happen if about:blank is passed to match_url_with_domain_pattern,
				# which shouldn't occur since we check for it above
				continue

		return False

	async def _check_and_handle_navigation(self, page: Page) -> None:
		"""Check if current page URL is allowed and handle if not."""
		if not self._is_url_allowed(page.url):
			logger.warning(f'⛔️  Navigation to non-allowed URL detected: {page.url}')
			try:
				await self.go_back()
			except Exception as e:
				logger.error(f'⛔️  Failed to go back after detecting non-allowed URL: {str(e)}')
			raise URLNotAllowedError(f'Navigation to non-allowed URL: {page.url}')

	async def navigate_to(self, url: str):
		"""Navigate the agent's current tab to a URL"""
		if not self._is_url_allowed(url):
			raise BrowserError(f'Navigation to non-allowed URL: {url}')

		page = await self.get_current_page()
		await page.goto(url)
		await page.wait_for_load_state()

	async def refresh_page(self):
		"""Refresh the agent's current page"""

		page = await self.get_current_page()
		await page.reload()
		await page.wait_for_load_state()

	async def go_back(self):
		"""Navigate the agent's tab back in browser history"""
		try:
			# 10 ms timeout
			page = await self.get_current_page()
			await page.go_back(timeout=10, wait_until='domcontentloaded')

			# await self._wait_for_page_and_frames_load(timeout_overwrite=1.0)
		except Exception as e:
			# Continue even if its not fully loaded, because we wait later for the page to load
			logger.debug(f'⏮️  Error during go_back: {e}')

	async def go_forward(self):
		"""Navigate the agent's tab forward in browser history"""
		try:
			page = await self.get_current_page()
			await page.go_forward(timeout=10, wait_until='domcontentloaded')
		except Exception as e:
			# Continue even if its not fully loaded, because we wait later for the page to load
			logger.debug(f'⏭️  Error during go_forward: {e}')

	async def close_current_tab(self):
		"""Close the current tab that the agent is working with.

		This closes the tab that the agent is currently using (agent_current_page),
		not necessarily the tab that is visible to the user (human_current_page).
		If they are the same tab, both references will be updated.
		"""
		assert self.browser_context is not None, 'Browser context is not set'
		assert self.agent_current_page is not None, 'Agent current page is not set'

		# Check if this is the foreground tab as well
		is_foreground = self.agent_current_page == self.human_current_page

		# Close the tab
		try:
			await self.agent_current_page.close()
		except Exception as e:
			logger.debug(f'⛔️  Error during close_current_tab: {e}')

		# Clear agent's reference to the closed tab
		self.agent_current_page = None

		# Clear foreground reference if needed
		if is_foreground:
			self.human_current_page = None

		# Switch to the first available tab if any exist
		if self.browser_context.pages:
			await self.switch_to_tab(0)
			# switch_to_tab already updates both tab references

		# Otherwise, the browser will be closed

	async def get_page_html(self) -> str:
		"""Get the HTML content of the agent's current page"""
		page = await self.get_current_page()
		return await page.content()

	async def get_page_structure(self) -> str:
		"""Get a debug view of the page structure including iframes"""
		debug_script = """(() => {
			function getPageStructure(element = document, depth = 0, maxDepth = 10) {
				if (depth >= maxDepth) return '';

				const indent = '  '.repeat(depth);
				let structure = '';

				// Skip certain elements that clutter the output
				const skipTags = new Set(['script', 'style', 'link', 'meta', 'noscript']);

				// Add current element info if it's not the document
				if (element !== document) {
					const tagName = element.tagName.toLowerCase();

					// Skip uninteresting elements
					if (skipTags.has(tagName)) return '';

					const id = element.id ? `#${element.id}` : '';
					const classes = element.className && typeof element.className === 'string' ?
						`.${element.className.split(' ').filter(c => c).join('.')}` : '';

					// Get additional useful attributes
					const attrs = [];
					if (element.getAttribute('role')) attrs.push(`role="${element.getAttribute('role')}"`);
					if (element.getAttribute('aria-label')) attrs.push(`aria-label="${element.getAttribute('aria-label')}"`);
					if (element.getAttribute('type')) attrs.push(`type="${element.getAttribute('type')}"`);
					if (element.getAttribute('name')) attrs.push(`name="${element.getAttribute('name')}"`);
					if (element.getAttribute('src')) {
						const src = element.getAttribute('src');
						attrs.push(`src="${src.substring(0, 50)}${src.length > 50 ? '...' : ''}"`);
					}

					// Add element info
					structure += `${indent}${tagName}${id}${classes}${attrs.length ? ' [' + attrs.join(', ') + ']' : ''}\\n`;

					// Handle iframes specially
					if (tagName === 'iframe') {
						try {
							const iframeDoc = element.contentDocument || element.contentWindow?.document;
							if (iframeDoc) {
								structure += `${indent}  [IFRAME CONTENT]:\\n`;
								structure += getPageStructure(iframeDoc, depth + 2, maxDepth);
							} else {
								structure += `${indent}  [IFRAME: No access - likely cross-origin]\\n`;
							}
						} catch (e) {
							structure += `${indent}  [IFRAME: Access denied - ${e.message}]\\n`;
						}
					}
				}

				// Get all child elements
				const children = element.children || element.childNodes;
				for (const child of children) {
					if (child.nodeType === 1) { // Element nodes only
						structure += getPageStructure(child, depth + 1, maxDepth);
					}
				}

				return structure;
			}

			return getPageStructure();
		})()"""

		page = await self.get_current_page()
		structure = await page.evaluate(debug_script)
		return structure

	@time_execution_sync('--get_state_summary')  # This decorator might need to be updated to handle async
	async def get_state_summary(self, cache_clickable_elements_hashes: bool) -> BrowserStateSummary:
		"""Get a summary of the current browser state

		This method builds a BrowserStateSummary object that captures the current state
		of the browser, including url, title, tabs, screenshot, and DOM tree.

		Parameters:
		-----------
		cache_clickable_elements_hashes: bool
			If True, cache the clickable elements hashes for the current state.
			This is used to calculate which elements are new to the LLM since the last message,
			which helps reduce token usage.
		"""
		await self._wait_for_page_and_frames_load()
		updated_state = await self._get_updated_state()

		# Find out which elements are new
		# Do this only if url has not changed
		if cache_clickable_elements_hashes:
			# if we are on the same url as the last state, we can use the cached hashes
			if self._cached_clickable_element_hashes and self._cached_clickable_element_hashes.url == updated_state.url:
				# Pointers, feel free to edit in place
				updated_state_clickable_elements = ClickableElementProcessor.get_clickable_elements(updated_state.element_tree)

				for dom_element in updated_state_clickable_elements:
					dom_element.is_new = (
						ClickableElementProcessor.hash_dom_element(dom_element)
						not in self._cached_clickable_element_hashes.hashes  # see which elements are new from the last state where we cached the hashes
					)
			# in any case, we need to cache the new hashes
			self._cached_clickable_element_hashes = CachedClickableElementHashes(
				url=updated_state.url,
				hashes=ClickableElementProcessor.get_clickable_elements_hashes(updated_state.element_tree),
			)

		assert updated_state
		self._cached_browser_state_summary = updated_state

		# Save cookies if a file is specified
		if self.browser_profile.cookies_file:
			asyncio.create_task(self.save_cookies())

		return self._cached_browser_state_summary

	async def _get_updated_state(self, focus_element: int = -1) -> BrowserStateSummary:
		"""Update and return state."""

		page = await self.get_current_page()

		# Check if current page is still valid, if not switch to another available page
		try:
			# Test if page is still accessible
			await page.evaluate('1')
		except Exception as e:
			logger.debug(f'👋  Current page is no longer accessible: {type(e).__name__}: {e}')
			raise BrowserError('Browser closed: no valid pages available')

		try:
			await self.remove_highlights()
			dom_service = DomService(page)
			content = await dom_service.get_clickable_elements(
				focus_element=focus_element,
				viewport_expansion=self.browser_profile.viewport_expansion,
				highlight_elements=self.browser_profile.highlight_elements,
			)

			tabs_info = await self.get_tabs_info()

			# Get all cross-origin iframes within the page and open them in new tabs
			# mark the titles of the new tabs so the LLM knows to check them for additional content
			# unfortunately too buggy for now, too many sites use invisible cross-origin iframes for ads, tracking, youtube videos, social media, etc.
			# and it distracts the bot by opening a lot of new tabs
			# iframe_urls = await dom_service.get_cross_origin_iframes()
			# outer_page = self.agent_current_page
			# for url in iframe_urls:
			# 	if url in [tab.url for tab in tabs_info]:
			# 		continue  # skip if the iframe if we already have it open in a tab
			# 	new_page_id = tabs_info[-1].page_id + 1
			# 	logger.debug(f'Opening cross-origin iframe in new tab #{new_page_id}: {url}')
			# 	await self.create_new_tab(url)
			# 	tabs_info.append(
			# 		TabInfo(
			# 			page_id=new_page_id,
			# 			url=url,
			# 			title=f'iFrame opened as new tab, treat as if embedded inside page {outer_page.url}: {page.url}',
			# 			parent_page_url=outer_page.url,
			# 		)
			# 	)

			screenshot_b64 = await self.take_screenshot()
			pixels_above, pixels_below = await self.get_scroll_info(page)

			self.browser_state_summary = BrowserStateSummary(
				element_tree=content.element_tree,
				selector_map=content.selector_map,
				url=page.url,
				title=await page.title(),
				tabs=tabs_info,
				screenshot=screenshot_b64,
				pixels_above=pixels_above,
				pixels_below=pixels_below,
			)

			return self.browser_state_summary
		except Exception as e:
			logger.error(f'❌  Failed to update state: {e}')
			# Return last known good state if available
			if hasattr(self, 'browser_state_summary'):
				return self.browser_state_summary
			raise

	# region - Browser Actions
	@time_execution_async('--take_screenshot')
	async def take_screenshot(self, full_page: bool = False) -> str:
		"""
		Returns a base64 encoded screenshot of the current page.
		"""
		assert self.agent_current_page is not None, 'Agent current page is not set'

		# We no longer force tabs to the foreground as it disrupts user focus
		# await self.agent_current_page.bring_to_front()
		page = await self.get_current_page()
		await page.wait_for_load_state()

		screenshot = await self.agent_current_page.screenshot(
			full_page=full_page,
			animations='disabled',
			caret='initial',
		)

		screenshot_b64 = base64.b64encode(screenshot).decode('utf-8')

		# await self.remove_highlights()

		return screenshot_b64

	# endregion

	# region - User Actions

	@staticmethod
	async def _get_unique_filename(directory: str, filename: str) -> str:
		"""Generate a unique filename for downloads by appending (1), (2), etc., if a file already exists."""
		base, ext = os.path.splitext(filename)
		counter = 1
		new_filename = filename
		while os.path.exists(os.path.join(directory, new_filename)):
			new_filename = f'{base} ({counter}){ext}'
			counter += 1
		return new_filename

	@staticmethod
	def _convert_simple_xpath_to_css_selector(xpath: str) -> str:
		"""Converts simple XPath expressions to CSS selectors."""
		if not xpath:
			return ''

		# Remove leading slash if present
		xpath = xpath.lstrip('/')

		# Split into parts
		parts = xpath.split('/')
		css_parts = []

		for part in parts:
			if not part:
				continue

			# Handle custom elements with colons by escaping them
			if ':' in part and '[' not in part:
				base_part = part.replace(':', r'\:')
				css_parts.append(base_part)
				continue

			# Handle index notation [n]
			if '[' in part:
				base_part = part[: part.find('[')]
				# Handle custom elements with colons in the base part
				if ':' in base_part:
					base_part = base_part.replace(':', r'\:')
				index_part = part[part.find('[') :]

				# Handle multiple indices
				indices = [i.strip('[]') for i in index_part.split(']')[:-1]]

				for idx in indices:
					try:
						# Handle numeric indices
						if idx.isdigit():
							index = int(idx) - 1
							base_part += f':nth-of-type({index + 1})'
						# Handle last() function
						elif idx == 'last()':
							base_part += ':last-of-type'
						# Handle position() functions
						elif 'position()' in idx:
							if '>1' in idx:
								base_part += ':nth-of-type(n+2)'
					except ValueError:
						continue

				css_parts.append(base_part)
			else:
				css_parts.append(part)

		base_selector = ' > '.join(css_parts)
		return base_selector

	@classmethod
	@time_execution_sync('--enhanced_css_selector_for_element')
	def _enhanced_css_selector_for_element(cls, element: DOMElementNode, include_dynamic_attributes: bool = True) -> str:
		"""
		Creates a CSS selector for a DOM element, handling various edge cases and special characters.

		Args:
				element: The DOM element to create a selector for

		Returns:
				A valid CSS selector string
		"""
		try:
			# Get base selector from XPath
			css_selector = cls._convert_simple_xpath_to_css_selector(element.xpath)

			# Handle class attributes
			if 'class' in element.attributes and element.attributes['class'] and include_dynamic_attributes:
				# Define a regex pattern for valid class names in CSS
				valid_class_name_pattern = re.compile(r'^[a-zA-Z_][a-zA-Z0-9_-]*$')

				# Iterate through the class attribute values
				classes = element.attributes['class'].split()
				for class_name in classes:
					# Skip empty class names
					if not class_name.strip():
						continue

					# Check if the class name is valid
					if valid_class_name_pattern.match(class_name):
						# Append the valid class name to the CSS selector
						css_selector += f'.{class_name}'
					else:
						# Skip invalid class names
						continue

			# Expanded set of safe attributes that are stable and useful for selection
			SAFE_ATTRIBUTES = {
				# Data attributes (if they're stable in your application)
				'id',
				# Standard HTML attributes
				'name',
				'type',
				'placeholder',
				# Accessibility attributes
				'aria-label',
				'aria-labelledby',
				'aria-describedby',
				'role',
				# Common form attributes
				'for',
				'autocomplete',
				'required',
				'readonly',
				# Media attributes
				'alt',
				'title',
				'src',
				# Custom stable attributes (add any application-specific ones)
				'href',
				'target',
			}

			if include_dynamic_attributes:
				dynamic_attributes = {
					'data-id',
					'data-qa',
					'data-cy',
					'data-testid',
				}
				SAFE_ATTRIBUTES.update(dynamic_attributes)

			# Handle other attributes
			for attribute, value in element.attributes.items():
				if attribute == 'class':
					continue

				# Skip invalid attribute names
				if not attribute.strip():
					continue

				if attribute not in SAFE_ATTRIBUTES:
					continue

				# Escape special characters in attribute names
				safe_attribute = attribute.replace(':', r'\:')

				# Handle different value cases
				if value == '':
					css_selector += f'[{safe_attribute}]'
				elif any(char in value for char in '"\'<>`\n\r\t'):
					# Use contains for values with special characters
					# For newline-containing text, only use the part before the newline
					if '\n' in value:
						value = value.split('\n')[0]
					# Regex-substitute *any* whitespace with a single space, then strip.
					collapsed_value = re.sub(r'\s+', ' ', value).strip()
					# Escape embedded double-quotes.
					safe_value = collapsed_value.replace('"', '\\"')
					css_selector += f'[{safe_attribute}*="{safe_value}"]'
				else:
					css_selector += f'[{safe_attribute}="{value}"]'

			return css_selector

		except Exception:
			# Fallback to a more basic selector if something goes wrong
			tag_name = element.tag_name or '*'
			return f"{tag_name}[highlight_index='{element.highlight_index}']"

	@require_initialization
	@time_execution_async('--is_visible')
	async def _is_visible(self, element: ElementHandle) -> bool:
		"""
		Checks if an element is visible on the page.
		We use our own implementation instead of relying solely on Playwright's is_visible() because
		of edge cases with CSS frameworks like Tailwind. When elements use Tailwind's 'hidden' class,
		the computed style may return display as '' (empty string) instead of 'none', causing Playwright
		to incorrectly consider hidden elements as visible. By additionally checking the bounding box
		dimensions, we catch elements that have zero width/height regardless of how they were hidden.
		"""
		is_hidden = await element.is_hidden()
		bbox = await element.bounding_box()

		return not is_hidden and bbox is not None and bbox['width'] > 0 and bbox['height'] > 0

	@require_initialization
	@time_execution_async('--get_locate_element')
	async def get_locate_element(self, element: DOMElementNode) -> ElementHandle | None:
		page = await self.get_current_page()
		current_frame = page

		# Start with the target element and collect all parents
		parents: list[DOMElementNode] = []
		current = element
		while current.parent is not None:
			parent = current.parent
			parents.append(parent)
			current = parent

		# Reverse the parents list to process from top to bottom
		parents.reverse()

		# Process all iframe parents in sequence
		iframes = [item for item in parents if item.tag_name == 'iframe']
		for parent in iframes:
			css_selector = self._enhanced_css_selector_for_element(
				parent,
				include_dynamic_attributes=self.browser_profile.include_dynamic_attributes,
			)
			current_frame = current_frame.frame_locator(css_selector)

		css_selector = self._enhanced_css_selector_for_element(
			element, include_dynamic_attributes=self.browser_profile.include_dynamic_attributes
		)

		try:
			if isinstance(current_frame, FrameLocator):
				element_handle = await current_frame.locator(css_selector).element_handle()
				return element_handle
			else:
				# Try to scroll into view if hidden
				element_handle = await current_frame.query_selector(css_selector)
				if element_handle:
					is_visible = await self._is_visible(element_handle)
					if is_visible:
						await element_handle.scroll_into_view_if_needed()
					return element_handle
				return None
		except Exception as e:
			logger.error(f'❌  Failed to locate element: {str(e)}')
			return None

	@require_initialization
	@time_execution_async('--get_locate_element_by_xpath')
	async def get_locate_element_by_xpath(self, xpath: str) -> ElementHandle | None:
		"""
		Locates an element on the page using the provided XPath.
		"""
		page = await self.get_current_page()

		try:
			# Use XPath to locate the element
			element_handle = await page.query_selector(f'xpath={xpath}')
			if element_handle:
				is_visible = await self._is_visible(element_handle)
				if is_visible:
					await element_handle.scroll_into_view_if_needed()
				return element_handle
			return None
		except Exception as e:
			logger.error(f'❌  Failed to locate element by XPath {xpath}: {str(e)}')
			return None

	@require_initialization
	@time_execution_async('--get_locate_element_by_css_selector')
	async def get_locate_element_by_css_selector(self, css_selector: str) -> ElementHandle | None:
		"""
		Locates an element on the page using the provided CSS selector.
		"""
		page = await self.get_current_page()

		try:
			# Use CSS selector to locate the element
			element_handle = await page.query_selector(css_selector)
			if element_handle:
				is_visible = await self._is_visible(element_handle)
				if is_visible:
					await element_handle.scroll_into_view_if_needed()
				return element_handle
			return None
		except Exception as e:
			logger.error(f'❌  Failed to locate element by CSS selector {css_selector}: {str(e)}')
			return None

	@require_initialization
	@time_execution_async('--get_locate_element_by_text')
	async def get_locate_element_by_text(
		self, text: str, nth: int | None = 0, element_type: str | None = None
	) -> ElementHandle | None:
		"""
		Locates an element on the page using the provided text.
		If `nth` is provided, it returns the nth matching element (0-based).
		If `element_type` is provided, filters by tag name (e.g., 'button', 'span').
		"""
		page = await self.get_current_page()
		try:
			# handle also specific element type or use any type.
			selector = f'{element_type or "*"}:text("{text}")'
			elements = await page.query_selector_all(selector)
			# considering only visible elements
			elements = [el for el in elements if await self._is_visible(el)]

			if not elements:
				logger.error(f"No visible element with text '{text}' found.")
				return None

			if nth is not None:
				if 0 <= nth < len(elements):
					element_handle = elements[nth]
				else:
					logger.error(f"Visible element with text '{text}' not found at index {nth}.")
					return None
			else:
				element_handle = elements[0]

			is_visible = await self._is_visible(element_handle)
			if is_visible:
				await element_handle.scroll_into_view_if_needed()
			return element_handle
		except Exception as e:
			logger.error(f"❌  Failed to locate element by text '{text}': {str(e)}")
			return None

	@require_initialization
	@time_execution_async('--input_text_element_node')
	async def _input_text_element_node(self, element_node: DOMElementNode, text: str):
		"""
		Input text into an element with proper error handling and state management.
		Handles different types of input fields and ensures proper element state before input.
		"""
		try:
			# Highlight before typing
			# if element_node.highlight_index is not None:
			# 	await self._update_state(focus_element=element_node.highlight_index)

			element_handle = await self.get_locate_element(element_node)

			if element_handle is None:
				raise BrowserError(f'Element: {repr(element_node)} not found')

			# Ensure element is ready for input
			try:
				await element_handle.wait_for_element_state('stable', timeout=1000)
				is_visible = await self._is_visible(element_handle)
				if is_visible:
					await element_handle.scroll_into_view_if_needed(timeout=1000)
			except Exception:
				pass

			# Get element properties to determine input method
			tag_handle = await element_handle.get_property('tagName')
			tag_name = (await tag_handle.json_value()).lower()
			is_contenteditable = await element_handle.get_property('isContentEditable')
			readonly_handle = await element_handle.get_property('readOnly')
			disabled_handle = await element_handle.get_property('disabled')

			readonly = await readonly_handle.json_value() if readonly_handle else False
			disabled = await disabled_handle.json_value() if disabled_handle else False

			# always click the element first to make sure it's in the focus
			await element_handle.click()
			await asyncio.sleep(0.1)

			try:
				if (await is_contenteditable.json_value() or tag_name == 'input') and not (readonly or disabled):
					await element_handle.evaluate('el => {el.textContent = ""; el.value = "";}')
					await element_handle.type(text, delay=5)
				else:
					await element_handle.fill(text)
			except Exception:
				# last resort fallback, assume it's already focused after we clicked on it,
				# just simulate keypresses on the entire page
				page = await self.get_current_page()
				await page.keyboard.type(text)

		except Exception as e:
			logger.debug(f'❌  Failed to input text into element: {repr(element_node)}. Error: {str(e)}')
			raise BrowserError(f'Failed to input text into index {element_node.highlight_index}')

	@require_initialization
	@time_execution_async('--switch_to_tab')
	async def switch_to_tab(self, page_id: int) -> Page:
		"""Switch to a specific tab by its page_id (aka tab index exposed to LLM)"""
		assert self.browser_context is not None, 'Browser context is not set'
		pages = self.browser_context.pages

		if page_id >= len(pages):
			raise BrowserError(f'No tab found with page_id: {page_id}')

		page = pages[page_id]

		# Check if the tab's URL is allowed before switching
		if not self._is_url_allowed(page.url):
			raise BrowserError(f'Cannot switch to tab with non-allowed URL: {page.url}')

		# Update both tab references - agent wants this tab, and it's now in the foreground
		self.agent_current_page = page
		self.human_current_page = page

		# Bring tab to front and wait for it to load
		await page.bring_to_front()
		await page.wait_for_load_state()

		# Set the viewport size for the tab
		if self.browser_profile.viewport:
			await page.set_viewport_size(self.browser_profile.viewport)

		return page

	@time_execution_async('--create_new_tab')
	async def create_new_tab(self, url: str | None = None) -> Page:
		"""Create a new tab and optionally navigate to a URL"""

		if url and not self._is_url_allowed(url):
			raise BrowserError(f'Cannot create new tab with non-allowed URL: {url}')

		new_page = await self.browser_context.new_page()

		# Update agent tab reference
		self.agent_current_page = new_page

		# Update human tab reference if there is no human tab yet
		if (not self.human_current_page) or self.human_current_page.is_closed():
			self.human_current_page = new_page

		await new_page.wait_for_load_state()

		# Set the viewport size for the new tab
		if self.browser_profile.viewport:
			await new_page.set_viewport_size(self.browser_profile.viewport)

		if url:
			await new_page.goto(url, wait_until='domcontentloaded', timeout=10000)
			await self._wait_for_page_and_frames_load(timeout_overwrite=1)

		assert self.human_current_page is not None
		assert self.agent_current_page is not None
		# if url:  # sometimes this does not pass because JS or HTTP redirects the page really fast
		# 	assert self.agent_current_page.url == url
		# else:
		# 	assert self.agent_current_page.url == 'about:blank'

		# if there are any unused about:blank tabs after we open a new tab, close them to clean up unused tabs
		for page in self.browser_context.pages:
			if page.url == 'about:blank' and page != self.agent_current_page:
				await page.close()
				self.human_current_page = (  # in case we just closed the human's tab, fix the refs
					self.human_current_page if not self.human_current_page.is_closed() else self.agent_current_page
				)

		return new_page

	# region - Helper methods for easier access to the DOM

	@require_initialization
	async def get_selector_map(self) -> SelectorMap:
		if self._cached_browser_state_summary is None:
			return {}
		return self._cached_browser_state_summary.selector_map

	@require_initialization
	async def get_element_by_index(self, index: int) -> ElementHandle | None:
		selector_map = await self.get_selector_map()
		element_handle = await self.get_locate_element(selector_map[index])
		return element_handle

	@require_initialization
	async def is_file_uploader(self, element_node: DOMElementNode, max_depth: int = 3, current_depth: int = 0) -> bool:
		"""Check if element or its children are file uploaders"""
		if current_depth > max_depth:
			return False

		# Check current element
		is_uploader = False

		if not isinstance(element_node, DOMElementNode):
			return False

		# Check for file input attributes
		if element_node.tag_name == 'input':
			is_uploader = element_node.attributes.get('type') == 'file' or element_node.attributes.get('accept') is not None

		if is_uploader:
			return True

		# Recursively check children
		if element_node.children and current_depth < max_depth:
			for child in element_node.children:
				if isinstance(child, DOMElementNode):
					if await self.is_file_uploader(child, max_depth, current_depth + 1):
						return True

		return False

	@require_initialization
	async def get_scroll_info(self, page: Page) -> tuple[int, int]:
		"""Get scroll position information for the current page."""
		scroll_y = await page.evaluate('window.scrollY')
		viewport_height = await page.evaluate('window.innerHeight')
		total_height = await page.evaluate('document.documentElement.scrollHeight')
		pixels_above = scroll_y
		pixels_below = total_height - (scroll_y + viewport_height)
		return pixels_above, pixels_below

	@require_initialization
	async def _scroll_container(self, pixels: int) -> None:
		"""Scroll the element that truly owns vertical scroll.Starts at the focused node ➜ climbs to the first big, scroll-enabled ancestor otherwise picks the first scrollable element or the root, then calls `element.scrollBy` (or `window.scrollBy` for the root) by the supplied pixel value."""

		# An element can *really* scroll if: overflow-y is auto|scroll|overlay, it has more content than fits, its own viewport is not a postage stamp (more than 50 % of window).
		SMART_SCROLL_JS = """(dy) => {
			const bigEnough = el => el.clientHeight >= window.innerHeight * 0.5;
			const canScroll = el =>
				el &&
				/(auto|scroll|overlay)/.test(getComputedStyle(el).overflowY) &&
				el.scrollHeight > el.clientHeight &&
				bigEnough(el);

			let el = document.activeElement;
			while (el && !canScroll(el) && el !== document.body) el = el.parentElement;

			el = canScroll(el)
					? el
					: [...document.querySelectorAll('*')].find(canScroll)
					|| document.scrollingElement
					|| document.documentElement;

			if (el === document.scrollingElement ||
				el === document.documentElement ||
				el === document.body) {
				window.scrollBy(0, dy);
			} else {
				el.scrollBy({ top: dy, behavior: 'auto' });
			}
		}"""
		page = await self.get_current_page()
		await page.evaluate(SMART_SCROLL_JS, pixels)

	# --- DVD Screensaver Loading Animation Helper ---
	async def _show_dvd_screensaver_loading_animation(self, page: Page) -> None:
		"""
		Injects a DVD screensaver-style bouncing logo loading animation overlay into the given Playwright Page.
		This is used to visually indicate that the browser is setting up or waiting.
		"""
		await page.evaluate("""() => {
			document.title = 'Setting up...';

			// Create the main overlay
			const loadingOverlay = document.createElement('div');
			loadingOverlay.id = 'pretty-loading-animation';
			loadingOverlay.style.position = 'fixed';
			loadingOverlay.style.top = '0';
			loadingOverlay.style.left = '0';
			loadingOverlay.style.width = '100vw';
			loadingOverlay.style.height = '100vh';
			loadingOverlay.style.background = '#000';
			loadingOverlay.style.zIndex = '99999';
			loadingOverlay.style.overflow = 'hidden';

			// Create the image element
			const img = document.createElement('img');
			img.src = 'https://github.com/browser-use.png';
			img.alt = 'Browser-Use';
			img.style.width = '200px';
			img.style.height = 'auto';
			img.style.position = 'absolute';
			img.style.left = '0px';
			img.style.top = '0px';
			img.style.zIndex = '2';
			img.style.opacity = '0.8';

			loadingOverlay.appendChild(img);
			document.body.appendChild(loadingOverlay);

			// DVD screensaver bounce logic
			let x = Math.random() * (window.innerWidth - 300);
			let y = Math.random() * (window.innerHeight - 300);
			let dx = 1.2 + Math.random() * 0.4; // px per frame
			let dy = 1.2 + Math.random() * 0.4;
			// Randomize direction
			if (Math.random() > 0.5) dx = -dx;
			if (Math.random() > 0.5) dy = -dy;

			function animate() {
				const imgWidth = img.offsetWidth || 300;
				const imgHeight = img.offsetHeight || 300;
				x += dx;
				y += dy;

				if (x <= 0) {
					x = 0;
					dx = Math.abs(dx);
				} else if (x + imgWidth >= window.innerWidth) {
					x = window.innerWidth - imgWidth;
					dx = -Math.abs(dx);
				}
				if (y <= 0) {
					y = 0;
					dy = Math.abs(dy);
				} else if (y + imgHeight >= window.innerHeight) {
					y = window.innerHeight - imgHeight;
					dy = -Math.abs(dy);
				}

				img.style.left = `${x}px`;
				img.style.top = `${y}px`;

				requestAnimationFrame(animate);
			}
			animate();

			// Responsive: update bounds on resize
			window.addEventListener('resize', () => {
				x = Math.min(x, window.innerWidth - img.offsetWidth);
				y = Math.min(y, window.innerHeight - img.offsetHeight);
			});

			// Add a little CSS for smoothness
			const style = document.createElement('style');
			style.innerHTML = `
				#pretty-loading-animation {
					/*backdrop-filter: blur(2px) brightness(0.9);*/
				}
				#pretty-loading-animation img {
					user-select: none;
					pointer-events: none;
				}
			`;
			document.head.appendChild(style);
		}""")<|MERGE_RESOLUTION|>--- conflicted
+++ resolved
@@ -187,14 +187,9 @@
 		"""Apply any extra **kwargs passed to BrowserSession(...) as config overrides on top of browser_profile"""
 		session_own_fields = type(self).model_fields.keys()
 
-<<<<<<< HEAD
-		# get all the extra BrowserProfile kwarg overrides passed to BrowserSession(...) that are not Fields on self
-		overrides = self.model_dump(exclude=set(session_own_fields))
-=======
 		# get all the extra kwarg overrides passed to BrowserSession(...) that are actually
 		# config Fields tracked by BrowserProfile, instead of BrowserSession's own args
-		profile_overrides = self.model_dump(exclude=session_own_fields)
->>>>>>> 37f97256
+		profile_overrides = self.model_dump(exclude=set(session_own_fields))
 
 		# FOR REPL DEBUGGING ONLY, NEVER ALLOW CIRCULAR REFERENCES IN REAL CODE:
 		# self.browser_profile._in_use_by_session = self
@@ -236,18 +231,12 @@
 		# launch/connect to the browser:
 		# setup playwright library client, Browser, and BrowserContext objects
 		await self.setup_playwright()
-<<<<<<< HEAD
-		await self.setup_browser_connection()  # connects to existing browser if available
-		await self.setup_browser_context()  # creates a new context in existing browser or launches a new persistent context
-		assert self.browser_context is not None, 'BrowserContext object is not set'
-=======
 		await self.setup_browser_via_passed_objects()
 		await self.setup_browser_via_browser_pid()
 		await self.setup_browser_via_wss_url()
 		await self.setup_browser_via_cdp_url()
 		await self.setup_new_browser_context()  # creates a new context in existing browser or launches a new persistent context
 		assert self.browser_context, f'Failed to connect to or create a new BrowserContext for browser={self.browser}'
->>>>>>> 37f97256
 
 		# resize the existing pages and set up foreground tab detection
 		await self._setup_viewports()
@@ -315,54 +304,15 @@
 	async def setup_browser_via_passed_objects(self) -> None:
 		"""Override to customize the set up of the connection to an existing browser"""
 
-<<<<<<< HEAD
-		# if process is provided, calcuclate its CDP URL by looking for --remote-debugging-port=... in the launch args
-		if self.chrome_pid:
-			chrome_process = psutil.Process(pid=self.chrome_pid)
-			assert chrome_process.is_running(), 'Chrome process is not running'
-			args = chrome_process.cmdline()
-			debug_port = next((arg for arg in args if arg.startswith('--remote-debugging-port=')), '').split('=')[-1].strip()
-			assert debug_port, (
-				f'Could not connect because could not find --remote-debugging-port=... in chrome launch args: pid={self.chrome_pid} {args}'
-			)
-			# we could automatically relaunch the browser process with that arg added here, but they may have tabs open they dont want to lose
-			self.cdp_url = self.cdp_url or f'http://localhost:{debug_port}/'
-			logger.info(f'🌎 Connecting to existing chromium process: pid={self.chrome_pid} on {self.cdp_url}')
-
-		if self.wss_url:
-			logger.info(f'🌎 Connecting to remote chromium playwright node.js server over WSS: {self.wss_url}')
-			assert self.playwright, 'Playwright object is not set'
-			self.browser = self.browser or await self.playwright.chromium.connect(
-				self.wss_url,
-				**self.browser_profile.kwargs_for_connect().model_dump(),
-			)
-			# dont default to closing the browser when the BrowserSession is over if we connect by WSS
-			if self.browser_profile.keep_alive is None:
-				self.browser_profile.keep_alive = True
-		elif self.cdp_url:
-			logger.info(f'🌎 Connecting to remote chromium browser over CDP: {self.cdp_url}')
-			self.browser = self.browser or await self.playwright.chromium.connect_over_cdp(
-				self.cdp_url,
-				**self.browser_profile.kwargs_for_connect().model_dump(),
-			)
-			# dont default to closing the browser when the BrowserSession is over if we connect by CDP
-			if self.browser_profile.keep_alive is None:
-				self.browser_profile.keep_alive = True
-=======
 		# 1. check for a passed Page object, if present, it always takes priority, set browser_context = page.context
 		self.browser_context = (self.agent_current_page and self.agent_current_page.context) or self.browser_context or None
->>>>>>> 37f97256
 
 		# 2. if we have a context now, it always takes precedence, set browser = context.browser, otherwise use the passed browser
 		self.browser = (self.browser_context and self.browser_context.browser) or self.browser or None
 
-<<<<<<< HEAD
-		# return self.browser
-=======
 		if self.browser or self.browser_context:
 			logger.info(f'🌎 Connected to existing user-provided browser_context: {self.browser_context}')
 			self._set_browser_keep_alive(True)  # we connected to an existing browser, dont kill it at the end
->>>>>>> 37f97256
 
 	async def setup_browser_via_browser_pid(self) -> None:
 		"""if browser_pid is provided, calcuclate its CDP URL by looking for --remote-debugging-port=... in its CLI args, then connect to it"""
@@ -498,13 +448,9 @@
 				f'🌎 {connection_method} browser connected: v{self.browser.version} {self.cdp_url or self.wss_url or self.browser_profile.executable_path or "(playwright)"}'
 			)
 
-<<<<<<< HEAD
-		# return self.browser_context
-=======
 		assert self.browser_context, (
 			f'Failed to create a playwright BrowserContext {self.browser_context} for browser={self.browser}'
 		)
->>>>>>> 37f97256
 
 	# async def _fork_locked_user_data_dir(self) -> None:
 	# 	"""Fork an in-use user_data_dir by cloning it to a new location to allow a second browser to use it"""
