"""Event-driven browser session with backwards compatibility."""

import asyncio
import logging
from functools import cached_property
from pathlib import Path
from typing import TYPE_CHECKING, Any, Callable, Literal, Self, Union, cast, overload
from uuid import UUID

import httpx
from bubus import EventBus
from cdp_use import CDPClient
from cdp_use.cdp.fetch import AuthRequiredEvent, RequestPausedEvent
from cdp_use.cdp.network import Cookie
from cdp_use.cdp.target import AttachedToTargetEvent, SessionID, TargetID
from pydantic import BaseModel, ConfigDict, Field, PrivateAttr
from uuid_extensions import uuid7str

from browser_use.browser.cloud.cloud import CloudBrowserAuthError, CloudBrowserClient, CloudBrowserError

# CDP logging is now handled by setup_logging() in logging_config.py
# It automatically sets CDP logs to the same level as browser_use logs
from browser_use.browser.cloud.views import CloudBrowserParams, CreateBrowserRequest, ProxyCountryCode
from browser_use.browser.events import (
	AgentFocusChangedEvent,
	BrowserConnectedEvent,
	BrowserErrorEvent,
	BrowserLaunchEvent,
	BrowserLaunchResult,
	BrowserStartEvent,
	BrowserStateRequestEvent,
	BrowserStopEvent,
	BrowserStoppedEvent,
	CloseTabEvent,
	FileDownloadedEvent,
	NavigateToUrlEvent,
	NavigationCompleteEvent,
	NavigationStartedEvent,
	SwitchTabEvent,
	TabClosedEvent,
	TabCreatedEvent,
)
from browser_use.browser.profile import BrowserProfile, CloudBrowserProfile, ProxySettings
from browser_use.browser.views import BrowserStateSummary, TabInfo
from browser_use.dom.views import DOMRect, EnhancedDOMTreeNode, TargetInfo
from browser_use.observability import observe_debug
from browser_use.utils import _log_pretty_url, create_task_with_error_handling, is_new_tab_page

if TYPE_CHECKING:
	from browser_use.actor.page import Page
	from browser_use.browser.demo_mode import DemoMode

DEFAULT_BROWSER_PROFILE = BrowserProfile()

_LOGGED_UNIQUE_SESSION_IDS = set()  # track unique session IDs that have been logged to make sure we always assign a unique enough id to new sessions and avoid ambiguity in logs
red = '\033[91m'
reset = '\033[0m'


class Target(BaseModel):
	"""Browser target (page, iframe, worker) - the actual entity being controlled.

	A target represents a browsing context with its own URL, title, and type.
	Multiple CDP sessions can attach to the same target for communication.
	"""

	model_config = ConfigDict(arbitrary_types_allowed=True, revalidate_instances='never')

	target_id: TargetID
	target_type: str  # 'page', 'iframe', 'worker', etc.
	url: str = 'about:blank'
	title: str = 'Unknown title'


class CDPSession(BaseModel):
	"""CDP communication channel to a target.

	A session is a connection that allows sending CDP commands to a specific target.
	Multiple sessions can attach to the same target.
	"""

	model_config = ConfigDict(arbitrary_types_allowed=True, revalidate_instances='never')

	cdp_client: CDPClient
	target_id: TargetID
	session_id: SessionID

	# Lifecycle monitoring (populated by SessionManager)
	_lifecycle_events: Any = PrivateAttr(default=None)
	_lifecycle_lock: Any = PrivateAttr(default=None)


class BrowserSession(BaseModel):
	"""Event-driven browser session with backwards compatibility.

	This class provides a 2-layer architecture:
	- High-level event handling for agents/tools
	- Direct CDP/Playwright calls for browser operations

	Supports both event-driven and imperative calling styles.

	Browser configuration is stored in the browser_profile, session identity in direct fields:
	```python
	# Direct settings (recommended for most users)
	session = BrowserSession(headless=True, user_data_dir='./profile')

	# Or use a profile (for advanced use cases)
	session = BrowserSession(browser_profile=BrowserProfile(...))

	# Access session fields directly, browser settings via profile or property
	print(session.id)  # Session field
	```
	"""

	model_config = ConfigDict(
		arbitrary_types_allowed=True,
		validate_assignment=True,
		extra='forbid',
		revalidate_instances='never',  # resets private attrs on every model rebuild
	)

	# Overload 1: Cloud browser mode (use cloud-specific params)
	@overload
	def __init__(
		self,
		*,
		# Cloud browser params - use these for cloud mode
		cloud_profile_id: UUID | str | None = None,
		cloud_proxy_country_code: ProxyCountryCode | None = None,
		cloud_timeout: int | None = None,
		# Backward compatibility aliases
		profile_id: UUID | str | None = None,
		proxy_country_code: ProxyCountryCode | None = None,
		timeout: int | None = None,
		use_cloud: bool | None = None,
		cloud_browser: bool | None = None,  # Backward compatibility alias
		cloud_browser_params: CloudBrowserParams | None = None,
		# Common params that work with cloud
		id: str | None = None,
		headers: dict[str, str] | None = None,
		allowed_domains: list[str] | None = None,
		keep_alive: bool | None = None,
		minimum_wait_page_load_time: float | None = None,
		wait_for_network_idle_page_load_time: float | None = None,
		wait_between_actions: float | None = None,
		auto_download_pdfs: bool | None = None,
		cookie_whitelist_domains: list[str] | None = None,
		cross_origin_iframes: bool | None = None,
		highlight_elements: bool | None = None,
		dom_highlight_elements: bool | None = None,
		paint_order_filtering: bool | None = None,
		max_iframes: int | None = None,
		max_iframe_depth: int | None = None,
	) -> None: ...

	# Overload 2: Local browser mode (use local browser params)
	@overload
	def __init__(
		self,
		*,
		# Core configuration for local
		id: str | None = None,
		cdp_url: str | None = None,
		browser_profile: BrowserProfile | None = None,
		# Local browser launch params
		executable_path: str | Path | None = None,
		headless: bool | None = None,
		user_data_dir: str | Path | None = None,
		args: list[str] | None = None,
		downloads_path: str | Path | None = None,
		# Common params
		headers: dict[str, str] | None = None,
		allowed_domains: list[str] | None = None,
		keep_alive: bool | None = None,
		minimum_wait_page_load_time: float | None = None,
		wait_for_network_idle_page_load_time: float | None = None,
		wait_between_actions: float | None = None,
		auto_download_pdfs: bool | None = None,
		cookie_whitelist_domains: list[str] | None = None,
		cross_origin_iframes: bool | None = None,
		highlight_elements: bool | None = None,
		dom_highlight_elements: bool | None = None,
		paint_order_filtering: bool | None = None,
		max_iframes: int | None = None,
		max_iframe_depth: int | None = None,
		# All other local params
		env: dict[str, str | float | bool] | None = None,
		ignore_default_args: list[str] | Literal[True] | None = None,
		channel: str | None = None,
		chromium_sandbox: bool | None = None,
		devtools: bool | None = None,
		traces_dir: str | Path | None = None,
		accept_downloads: bool | None = None,
		permissions: list[str] | None = None,
		user_agent: str | None = None,
		screen: dict | None = None,
		viewport: dict | None = None,
		no_viewport: bool | None = None,
		device_scale_factor: float | None = None,
		record_har_content: str | None = None,
		record_har_mode: str | None = None,
		record_har_path: str | Path | None = None,
		record_video_dir: str | Path | None = None,
		record_video_framerate: int | None = None,
		record_video_size: dict | None = None,
		storage_state: str | Path | dict[str, Any] | None = None,
		disable_security: bool | None = None,
		deterministic_rendering: bool | None = None,
		proxy: ProxySettings | None = None,
		enable_default_extensions: bool | None = None,
		window_size: dict | None = None,
		window_position: dict | None = None,
		filter_highlight_ids: bool | None = None,
		profile_directory: str | None = None,
	) -> None: ...

	def __init__(
		self,
		# Core configuration
		id: str | None = None,
		cdp_url: str | None = None,
		is_local: bool = True,
		browser_profile: BrowserProfile | CloudBrowserProfile | None = None,
		# Cloud browser params (don't mix with local browser params)
		cloud_profile_id: UUID | str | None = None,
		cloud_proxy_country_code: ProxyCountryCode | None = None,
		cloud_timeout: int | None = None,
		# Backward compatibility aliases for cloud params
		profile_id: UUID | str | None = None,
		proxy_country_code: ProxyCountryCode | None = None,
		timeout: int | None = None,
		# BrowserProfile fields that can be passed directly
		# From BrowserConnectArgs
		headers: dict[str, str] | None = None,
		# From BrowserLaunchArgs
		env: dict[str, str | float | bool] | None = None,
		executable_path: str | Path | None = None,
		headless: bool | None = None,
		args: list[str] | None = None,
		ignore_default_args: list[str] | Literal[True] | None = None,
		channel: str | None = None,
		chromium_sandbox: bool | None = None,
		devtools: bool | None = None,
		downloads_path: str | Path | None = None,
		traces_dir: str | Path | None = None,
		# From BrowserContextArgs
		accept_downloads: bool | None = None,
		permissions: list[str] | None = None,
		user_agent: str | None = None,
		screen: dict | None = None,
		viewport: dict | None = None,
		no_viewport: bool | None = None,
		device_scale_factor: float | None = None,
		record_har_content: str | None = None,
		record_har_mode: str | None = None,
		record_har_path: str | Path | None = None,
		record_video_dir: str | Path | None = None,
		record_video_framerate: int | None = None,
		record_video_size: dict | None = None,
		# From BrowserLaunchPersistentContextArgs
		user_data_dir: str | Path | None = None,
		# From BrowserNewContextArgs
		storage_state: str | Path | dict[str, Any] | None = None,
		# BrowserProfile specific fields
		## Cloud Browser Fields
		use_cloud: bool | None = None,
		cloud_browser: bool | None = None,  # Backward compatibility alias
		cloud_browser_params: CloudBrowserParams | None = None,
		## Other params
		disable_security: bool | None = None,
		deterministic_rendering: bool | None = None,
		allowed_domains: list[str] | None = None,
		keep_alive: bool | None = None,
		proxy: ProxySettings | None = None,
		enable_default_extensions: bool | None = None,
		window_size: dict | None = None,
		window_position: dict | None = None,
		minimum_wait_page_load_time: float | None = None,
		wait_for_network_idle_page_load_time: float | None = None,
		wait_between_actions: float | None = None,
		filter_highlight_ids: bool | None = None,
		auto_download_pdfs: bool | None = None,
		profile_directory: str | None = None,
		cookie_whitelist_domains: list[str] | None = None,
		# DOM extraction layer configuration
		cross_origin_iframes: bool | None = None,
		highlight_elements: bool | None = None,
		dom_highlight_elements: bool | None = None,
		paint_order_filtering: bool | None = None,
		# Iframe processing limits
		max_iframes: int | None = None,
		max_iframe_depth: int | None = None,
	):
		# Following the same pattern as AgentSettings in service.py
		# Only pass non-None values to avoid validation errors
		profile_kwargs = {
			k: v
			for k, v in locals().items()
			if k
			not in [
				'self',
				'browser_profile',
				'id',
				'cloud_profile_id',
				'cloud_proxy_country_code',
				'cloud_timeout',
				'profile_id',
				'proxy_country_code',
				'timeout',
			]
			and v is not None
		}

		# Handle backward compatibility: prefer cloud_* params over old names
		final_profile_id = cloud_profile_id if cloud_profile_id is not None else profile_id
		final_proxy_country_code = cloud_proxy_country_code if cloud_proxy_country_code is not None else proxy_country_code
		final_timeout = cloud_timeout if cloud_timeout is not None else timeout

		# If any cloud params are provided, create cloud_browser_params
		if final_profile_id is not None or final_proxy_country_code is not None or final_timeout is not None:
			cloud_params = CreateBrowserRequest(
				cloud_profile_id=final_profile_id,
				cloud_proxy_country_code=final_proxy_country_code,
				cloud_timeout=final_timeout,
			)
			profile_kwargs['cloud_browser_params'] = cloud_params
			profile_kwargs['use_cloud'] = True

		# Handle backward compatibility: map cloud_browser to use_cloud
		if 'cloud_browser' in profile_kwargs:
			profile_kwargs['use_cloud'] = profile_kwargs.pop('cloud_browser')

		# If cloud_browser_params is set, force use_cloud=True
		if cloud_browser_params is not None:
			profile_kwargs['use_cloud'] = True

		# if is_local is False but executable_path is provided, set is_local to True
		if is_local is False and executable_path is not None:
			profile_kwargs['is_local'] = True
		# Only set is_local=True when cdp_url is missing if we're not using cloud browser
		# (cloud browser will provide cdp_url later)
		use_cloud = profile_kwargs.get('use_cloud') or profile_kwargs.get('cloud_browser')
		if not cdp_url and not use_cloud:
			profile_kwargs['is_local'] = True

		# Create browser profile from direct parameters or use provided one
		if browser_profile is not None:
			# Merge any direct kwargs into the provided browser_profile (direct kwargs take precedence)
			merged_kwargs = {**browser_profile.model_dump(exclude_unset=True), **profile_kwargs}
			# Preserve the specific profile class (Cloud vs Local)
			profile_cls = CloudBrowserProfile if isinstance(browser_profile, CloudBrowserProfile) else BrowserProfile
			resolved_browser_profile = profile_cls(**merged_kwargs)
		else:
			resolved_browser_profile = BrowserProfile(**profile_kwargs)

		# Initialize the Pydantic model
		super().__init__(
			id=id or str(uuid7str()),
			browser_profile=resolved_browser_profile,
		)

	# Session configuration (session identity only)
	id: str = Field(default_factory=lambda: str(uuid7str()), description='Unique identifier for this browser session')

	# Browser configuration (reusable profile)
	browser_profile: BrowserProfile | CloudBrowserProfile = Field(
		default_factory=lambda: DEFAULT_BROWSER_PROFILE,
		description='BrowserProfile() or CloudBrowserProfile() options to use for the session, otherwise a default profile will be used',
	)

	# LLM screenshot resizing configuration
	llm_screenshot_size: tuple[int, int] | None = Field(
		default=None,
		description='Target size (width, height) to resize screenshots before sending to LLM. Coordinates from LLM will be scaled back to original viewport size.',
	)

	# Cache of original viewport size for coordinate conversion (set when browser state is captured)
	_original_viewport_size: tuple[int, int] | None = PrivateAttr(default=None)

	# Convenience properties for common browser settings
	@property
	def cdp_url(self) -> str | None:
		"""CDP URL from browser profile."""
		return self.browser_profile.cdp_url

	@property
	def is_local(self) -> bool:
		"""Whether this is a local browser instance from browser profile."""
		return self.browser_profile.is_local

	@property
	def cloud_browser(self) -> bool:
		"""Whether to use cloud browser service from browser profile."""
		return self.browser_profile.use_cloud

	@property
	def demo_mode(self) -> 'DemoMode | None':
		"""Lazy init demo mode helper when enabled."""
		if not self.browser_profile.demo_mode:
			return None
		if self._demo_mode is None:
			from browser_use.browser.demo_mode import DemoMode

			self._demo_mode = DemoMode(self)
		return self._demo_mode

	# Main shared event bus for all browser session + all watchdogs
	event_bus: EventBus = Field(default_factory=EventBus)

	# Mutable public state - which target has agent focus
	agent_focus_target_id: TargetID | None = None

	# Mutable private state shared between watchdogs
	_cdp_client_root: CDPClient | None = PrivateAttr(default=None)
	_connection_lock: Any = PrivateAttr(default=None)  # asyncio.Lock for preventing concurrent connections

	# PUBLIC: SessionManager instance (OWNS all targets and sessions)
	session_manager: Any = Field(default=None, exclude=True)  # SessionManager

	_cached_browser_state_summary: Any = PrivateAttr(default=None)
	_cached_selector_map: dict[int, EnhancedDOMTreeNode] = PrivateAttr(default_factory=dict)
	_downloaded_files: list[str] = PrivateAttr(default_factory=list)  # Track files downloaded during this session
	_closed_popup_messages: list[str] = PrivateAttr(default_factory=list)  # Store messages from auto-closed JavaScript dialogs
	_reconnect_attempts: int = PrivateAttr(default=0)  # Track consecutive reconnection attempts

	# Watchdogs
	_crash_watchdog: Any | None = PrivateAttr(default=None)
	_downloads_watchdog: Any | None = PrivateAttr(default=None)
	_aboutblank_watchdog: Any | None = PrivateAttr(default=None)
	_security_watchdog: Any | None = PrivateAttr(default=None)
	_storage_state_watchdog: Any | None = PrivateAttr(default=None)
	_local_browser_watchdog: Any | None = PrivateAttr(default=None)
	_default_action_watchdog: Any | None = PrivateAttr(default=None)
	_dom_watchdog: Any | None = PrivateAttr(default=None)
	_screenshot_watchdog: Any | None = PrivateAttr(default=None)
	_permissions_watchdog: Any | None = PrivateAttr(default=None)
	_recording_watchdog: Any | None = PrivateAttr(default=None)

	_cloud_browser_client: CloudBrowserClient = PrivateAttr(default_factory=lambda: CloudBrowserClient())
	_demo_mode: 'DemoMode | None' = PrivateAttr(default=None)

	_logger: Any = PrivateAttr(default=None)

	@property
	def logger(self) -> Any:
		"""Get instance-specific logger with session ID in the name"""
		# **regenerate it every time** because our id and str(self) can change as browser connection state changes
		# if self._logger is None or not self._cdp_client_root:
		# 	self._logger = logging.getLogger(f'browser_use.{self}')
		return logging.getLogger(f'browser_use.{self}')

	@cached_property
	def _id_for_logs(self) -> str:
		"""Get human-friendly semi-unique identifier for differentiating different BrowserSession instances in logs"""
		str_id = self.id[-4:]  # default to last 4 chars of truly random uuid, less helpful than cdp port but always unique enough
		port_number = (self.cdp_url or 'no-cdp').rsplit(':', 1)[-1].split('/', 1)[0].strip()
		port_is_random = not port_number.startswith('922')
		port_is_unique_enough = port_number not in _LOGGED_UNIQUE_SESSION_IDS
		if port_number and port_number.isdigit() and port_is_random and port_is_unique_enough:
			# if cdp port is random/unique enough to identify this session, use it as our id in logs
			_LOGGED_UNIQUE_SESSION_IDS.add(port_number)
			str_id = port_number
		return str_id

	@property
	def _tab_id_for_logs(self) -> str:
		return self.agent_focus_target_id[-2:] if self.agent_focus_target_id else f'{red}--{reset}'

	def __repr__(self) -> str:
		return f'BrowserSession🅑 {self._id_for_logs} 🅣 {self._tab_id_for_logs} (cdp_url={self.cdp_url}, profile={self.browser_profile})'

	def __str__(self) -> str:
		return f'BrowserSession🅑 {self._id_for_logs} 🅣 {self._tab_id_for_logs}'

	async def reset(self) -> None:
		"""Clear all cached CDP sessions with proper cleanup."""

		cdp_status = 'connected' if self._cdp_client_root else 'not connected'
		session_mgr_status = 'exists' if self.session_manager else 'None'
		self.logger.debug(
			f'🔄 Resetting browser session (CDP: {cdp_status}, SessionManager: {session_mgr_status}, '
			f'focus: {self.agent_focus_target_id[-4:] if self.agent_focus_target_id else "None"})'
		)

		# Clear session manager (which owns _targets, _sessions, _target_sessions)
		if self.session_manager:
			await self.session_manager.clear()
			self.session_manager = None

		# Close CDP WebSocket before clearing to prevent stale event handlers
		if self._cdp_client_root:
			try:
				await self._cdp_client_root.stop()
				self.logger.debug('Closed CDP client WebSocket during reset')
			except Exception as e:
				self.logger.debug(f'Error closing CDP client during reset: {e}')

		self._cdp_client_root = None  # type: ignore
		self._cached_browser_state_summary = None
		self._cached_selector_map.clear()
		self._downloaded_files.clear()
		self._reconnect_attempts = 0  # Reset reconnection counter

		self.agent_focus_target_id = None
		if self.is_local:
			self.browser_profile.cdp_url = None

		self._crash_watchdog = None
		self._downloads_watchdog = None
		self._aboutblank_watchdog = None
		self._security_watchdog = None
		self._storage_state_watchdog = None
		self._local_browser_watchdog = None
		self._default_action_watchdog = None
		self._dom_watchdog = None
		self._screenshot_watchdog = None
		self._permissions_watchdog = None
		self._recording_watchdog = None
		if self._demo_mode:
			self._demo_mode.reset()
			self._demo_mode = None

		self.logger.info('✅ Browser session reset complete')

	def model_post_init(self, __context) -> None:
		"""Register event handlers after model initialization."""
		self._connection_lock = asyncio.Lock()

		# Check if handlers are already registered to prevent duplicates
		from browser_use.browser.watchdog_base import BaseWatchdog

		start_handlers = self.event_bus.handlers.get('BrowserStartEvent', [])
		start_handler_names = [getattr(h, '__name__', str(h)) for h in start_handlers]

		if any('on_BrowserStartEvent' in name for name in start_handler_names):
			raise RuntimeError(
				'[BrowserSession] Duplicate handler registration attempted! '
				'on_BrowserStartEvent is already registered. '
				'This likely means BrowserSession was initialized multiple times with the same EventBus.'
			)

		BaseWatchdog.attach_handler_to_session(self, BrowserStartEvent, self.on_BrowserStartEvent)
		BaseWatchdog.attach_handler_to_session(self, BrowserStopEvent, self.on_BrowserStopEvent)
		BaseWatchdog.attach_handler_to_session(self, NavigateToUrlEvent, self.on_NavigateToUrlEvent)
		BaseWatchdog.attach_handler_to_session(self, SwitchTabEvent, self.on_SwitchTabEvent)
		BaseWatchdog.attach_handler_to_session(self, TabCreatedEvent, self.on_TabCreatedEvent)
		BaseWatchdog.attach_handler_to_session(self, TabClosedEvent, self.on_TabClosedEvent)
		BaseWatchdog.attach_handler_to_session(self, AgentFocusChangedEvent, self.on_AgentFocusChangedEvent)
		BaseWatchdog.attach_handler_to_session(self, FileDownloadedEvent, self.on_FileDownloadedEvent)
		BaseWatchdog.attach_handler_to_session(self, CloseTabEvent, self.on_CloseTabEvent)

	@observe_debug(ignore_input=True, ignore_output=True, name='browser_session_start')
	async def start(self) -> None:
		"""Start the browser session."""
		start_event = self.event_bus.dispatch(BrowserStartEvent())
		await start_event
		# Ensure any exceptions from the event handler are propagated
		await start_event.event_result(raise_if_any=True, raise_if_none=False)

	async def kill(self) -> None:
		"""Kill the browser session and reset all state."""
		self.logger.debug('🛑 kill() called - stopping browser with force=True and resetting state')

		# First save storage state while CDP is still connected
		from browser_use.browser.events import SaveStorageStateEvent

		save_event = self.event_bus.dispatch(SaveStorageStateEvent())
		await save_event

		# Dispatch stop event to kill the browser
		await self.event_bus.dispatch(BrowserStopEvent(force=True))
		# Stop the event bus
		await self.event_bus.stop(clear=True, timeout=5)
		# Reset all state
		await self.reset()
		# Create fresh event bus
		self.event_bus = EventBus()

	async def stop(self) -> None:
		"""Stop the browser session without killing the browser process.

		This clears event buses and cached state but keeps the browser alive.
		Useful when you want to clean up resources but plan to reconnect later.
		"""
		self.logger.debug('⏸️  stop() called - stopping browser gracefully (force=False) and resetting state')

		# First save storage state while CDP is still connected
		from browser_use.browser.events import SaveStorageStateEvent

		save_event = self.event_bus.dispatch(SaveStorageStateEvent())
		await save_event

		# Now dispatch BrowserStopEvent to notify watchdogs
		await self.event_bus.dispatch(BrowserStopEvent(force=False))

		# Stop the event bus
		await self.event_bus.stop(clear=True, timeout=5)
		# Reset all state
		await self.reset()
		# Create fresh event bus
		self.event_bus = EventBus()

	@observe_debug(ignore_input=True, ignore_output=True, name='browser_start_event_handler')
	async def on_BrowserStartEvent(self, event: BrowserStartEvent) -> dict[str, str]:
		"""Handle browser start request.

		Returns:
			Dict with 'cdp_url' key containing the CDP URL

		Note: This method is idempotent - calling start() multiple times is safe.
		- If already connected, it skips reconnection
		- If you need to reset state, call stop() or kill() first
		"""

		# Initialize and attach all watchdogs FIRST so LocalBrowserWatchdog can handle BrowserLaunchEvent
		await self.attach_all_watchdogs()

		try:
			# If no CDP URL, launch local browser or cloud browser
			if not self.cdp_url:
				if self.browser_profile.use_cloud or self.browser_profile.cloud_browser_params is not None:
					# Use cloud browser service
					try:
						# Use cloud_browser_params if provided, otherwise create empty request
						cloud_params = self.browser_profile.cloud_browser_params or CreateBrowserRequest()
						cloud_browser_response = await self._cloud_browser_client.create_browser(cloud_params)
						self.browser_profile.cdp_url = cloud_browser_response.cdpUrl
						self.browser_profile.is_local = False
						self.logger.info('🌤️ Successfully connected to cloud browser service')
					except CloudBrowserAuthError:
						raise CloudBrowserAuthError(
							'Authentication failed for cloud browser service. Set BROWSER_USE_API_KEY environment variable. You can also create an API key at https://cloud.browser-use.com/new-api-key'
						)
					except CloudBrowserError as e:
						raise CloudBrowserError(f'Failed to create cloud browser: {e}')
				elif self.is_local:
					# Launch local browser using event-driven approach
					launch_event = self.event_bus.dispatch(BrowserLaunchEvent())
					await launch_event

					# Get the CDP URL from LocalBrowserWatchdog handler result
					launch_result: BrowserLaunchResult = cast(
						BrowserLaunchResult, await launch_event.event_result(raise_if_none=True, raise_if_any=True)
					)
					self.browser_profile.cdp_url = launch_result.cdp_url
				else:
					raise ValueError('Got BrowserSession(is_local=False) but no cdp_url was provided to connect to!')

			assert self.cdp_url and '://' in self.cdp_url

			# Use lock to prevent concurrent connection attempts (race condition protection)
			async with self._connection_lock:
				# Only connect if not already connected
				if self._cdp_client_root is None:
					# Setup browser via CDP (for both local and remote cases)
					await self.connect(cdp_url=self.cdp_url)
					assert self.cdp_client is not None

					# Notify that browser is connected (single place)
					self.event_bus.dispatch(BrowserConnectedEvent(cdp_url=self.cdp_url))

					if self.browser_profile.demo_mode:
						try:
							demo = self.demo_mode
							if demo:
								await demo.ensure_ready()
						except Exception as exc:
							self.logger.warning(f'[DemoMode] Failed to inject demo overlay: {exc}')
				else:
					self.logger.debug('Already connected to CDP, skipping reconnection')
					if self.browser_profile.demo_mode:
						try:
							demo = self.demo_mode
							if demo:
								await demo.ensure_ready()
						except Exception as exc:
							self.logger.warning(f'[DemoMode] Failed to inject demo overlay: {exc}')

			# Return the CDP URL for other components
			return {'cdp_url': self.cdp_url}

		except Exception as e:
			self.event_bus.dispatch(
				BrowserErrorEvent(
					error_type='BrowserStartEventError',
					message=f'Failed to start browser: {type(e).__name__} {e}',
					details={'cdp_url': self.cdp_url, 'is_local': self.is_local},
				)
			)
			raise

	async def on_NavigateToUrlEvent(self, event: NavigateToUrlEvent) -> None:
		"""Handle navigation requests - core browser functionality."""
		self.logger.debug(f'[on_NavigateToUrlEvent] Received NavigateToUrlEvent: url={event.url}, new_tab={event.new_tab}')
		if not self.agent_focus_target_id:
			self.logger.warning('Cannot navigate - browser not connected')
			return

		target_id = None
		current_target_id = self.agent_focus_target_id

		# If new_tab=True but we're already in a new tab, set new_tab=False
		current_target = self.session_manager.get_target(current_target_id)
		if event.new_tab and is_new_tab_page(current_target.url):
			self.logger.debug(f'[on_NavigateToUrlEvent] Already on blank tab ({current_target.url}), reusing')
			event.new_tab = False

		try:
			# Find or create target for navigation
			self.logger.debug(f'[on_NavigateToUrlEvent] Processing new_tab={event.new_tab}')

			if event.new_tab:
				page_targets = self.session_manager.get_all_page_targets()
				self.logger.debug(f'[on_NavigateToUrlEvent] Found {len(page_targets)} existing tabs')

				# Look for existing about:blank tab that's not the current one
				for idx, target in enumerate(page_targets):
					self.logger.debug(f'[on_NavigateToUrlEvent] Tab {idx}: url={target.url}, targetId={target.target_id}')
					if target.url == 'about:blank' and target.target_id != current_target_id:
						target_id = target.target_id
						self.logger.debug(f'Reusing existing about:blank tab #{target_id[-4:]}')
						break

				# Create new tab if no reusable one found
				if not target_id:
					self.logger.debug('[on_NavigateToUrlEvent] No reusable about:blank tab found, creating new tab...')
					try:
						target_id = await self._cdp_create_new_page('about:blank')
						self.logger.debug(f'Created new tab #{target_id[-4:]}')
						# Dispatch TabCreatedEvent for new tab
						await self.event_bus.dispatch(TabCreatedEvent(target_id=target_id, url='about:blank'))
					except Exception as e:
						self.logger.error(f'[on_NavigateToUrlEvent] Failed to create new tab: {type(e).__name__}: {e}')
						# Fall back to using current tab
						target_id = current_target_id
						self.logger.warning(f'[on_NavigateToUrlEvent] Falling back to current tab #{target_id[-4:]}')
			else:
				# Use current tab
				target_id = target_id or current_target_id

			# Switch to target tab if needed (for both new_tab=True and new_tab=False)
			if self.agent_focus_target_id is None or self.agent_focus_target_id != target_id:
				self.logger.debug(
					f'[on_NavigateToUrlEvent] Switching to target tab {target_id[-4:]} (current: {self.agent_focus_target_id[-4:] if self.agent_focus_target_id else "none"})'
				)
				# Activate target (bring to foreground)
				await self.event_bus.dispatch(SwitchTabEvent(target_id=target_id))
			else:
				self.logger.debug(f'[on_NavigateToUrlEvent] Already on target tab {target_id[-4:]}, skipping SwitchTabEvent')

			assert self.agent_focus_target_id is not None and self.agent_focus_target_id == target_id, (
				'Agent focus not updated to new target_id after SwitchTabEvent should have switched to it'
			)

			# Dispatch navigation started
			await self.event_bus.dispatch(NavigationStartedEvent(target_id=target_id, url=event.url))

<<<<<<< HEAD
			# Navigate to URL with auto-reconnect
			assert self.agent_focus is not None
			async def _navigate():
				assert self.agent_focus is not None
				return await self.agent_focus.cdp_client.send.Page.navigate(
					params={
						'url': event.url,
						'transitionType': 'address_bar',
						# 'referrer': 'https://www.google.com',
					},
					session_id=self.agent_focus.session_id,
				)
			
			await self._cdp_call_with_reconnect(_navigate)

			# # Wait a bit to ensure page starts loading
			await asyncio.sleep(1)
=======
			# Navigate to URL with proper lifecycle waiting
			await self._navigate_and_wait(event.url, target_id)
>>>>>>> 30a3c187

			# Close any extension options pages that might have opened
			await self._close_extension_options_pages()

			# Dispatch navigation complete
			self.logger.debug(f'Dispatching NavigationCompleteEvent for {event.url} (tab #{target_id[-4:]})')
			await self.event_bus.dispatch(
				NavigationCompleteEvent(
					target_id=target_id,
					url=event.url,
					status=None,  # CDP doesn't provide status directly
				)
			)
			await self.event_bus.dispatch(AgentFocusChangedEvent(target_id=target_id, url=event.url))

			# Note: These should be handled by dedicated watchdogs:
			# - Security checks (security_watchdog)
			# - Page health checks (crash_watchdog)
			# - Dialog handling (dialog_watchdog)
			# - Download handling (downloads_watchdog)
			# - DOM rebuilding (dom_watchdog)

		except Exception as e:
			self.logger.error(f'Navigation failed: {type(e).__name__}: {e}')
			# target_id might be unbound if exception happens early
			if 'target_id' in locals() and target_id:
				await self.event_bus.dispatch(
					NavigationCompleteEvent(
						target_id=target_id,
						url=event.url,
						error_message=f'{type(e).__name__}: {e}',
					)
				)
				await self.event_bus.dispatch(AgentFocusChangedEvent(target_id=target_id, url=event.url))
			raise

	async def _navigate_and_wait(self, url: str, target_id: str, timeout: float | None = None) -> None:
		"""Navigate to URL and wait for page readiness using CDP lifecycle events.

		Two-strategy approach optimized for speed with robust fallback:
		1. networkIdle - Returns ASAP when no network activity (~50-200ms for cached pages)
		2. load - Fallback when page has ongoing network activity (all resources loaded)

		This gives us instant returns for cached content while being robust for dynamic pages.

		NO handler registration here - handlers are registered ONCE per session in SessionManager.
		We poll stored events instead to avoid handler accumulation.
		"""
		cdp_session = await self.get_or_create_cdp_session(target_id, focus=False)

		if timeout is None:
			target = self.session_manager.get_target(target_id)
			current_url = target.url
			same_domain = (
				url.split('/')[2] == current_url.split('/')[2]
				if url.startswith('http') and current_url.startswith('http')
				else False
			)
			timeout = 2.0 if same_domain else 4.0

		# Start performance tracking
		nav_start_time = asyncio.get_event_loop().time()

		nav_result = await cdp_session.cdp_client.send.Page.navigate(
			params={'url': url, 'transitionType': 'address_bar'},
			session_id=cdp_session.session_id,
		)

		# Check for immediate navigation errors
		if nav_result.get('errorText'):
			raise RuntimeError(f'Navigation failed: {nav_result["errorText"]}')

		# Track this specific navigation
		navigation_id = nav_result.get('loaderId')
		start_time = asyncio.get_event_loop().time()

		# Poll stored lifecycle events
		seen_events = []  # Track events for timeout diagnostics

		# Check if session has lifecycle monitoring enabled
		if not hasattr(cdp_session, '_lifecycle_events'):
			raise RuntimeError(
				f'❌ Lifecycle monitoring not enabled for {cdp_session.target_id[:8]}! '
				f'This is a bug - SessionManager should have initialized it. '
				f'Session: {cdp_session}'
			)

		# Poll for lifecycle events until timeout
		poll_interval = 0.05  # Poll every 50ms
		while (asyncio.get_event_loop().time() - start_time) < timeout:
			# Check stored events
			try:
				# Get recent events matching our navigation
				for event_data in list(cdp_session._lifecycle_events):
					event_name = event_data.get('name')
					event_loader_id = event_data.get('loaderId')

					# Track events
					event_str = f'{event_name}(loader={event_loader_id[:8] if event_loader_id else "none"})'
					if event_str not in seen_events:
						seen_events.append(event_str)

					# Only respond to events from our navigation (or accept all if no loaderId)
					if event_loader_id and navigation_id and event_loader_id != navigation_id:
						continue

					if event_name == 'networkIdle':
						duration_ms = (asyncio.get_event_loop().time() - nav_start_time) * 1000
						self.logger.debug(f'✅ Page ready for {url} (networkIdle, {duration_ms:.0f}ms)')
						return

					elif event_name == 'load':
						duration_ms = (asyncio.get_event_loop().time() - nav_start_time) * 1000
						self.logger.debug(f'✅ Page ready for {url} (load, {duration_ms:.0f}ms)')
						return

			except Exception as e:
				self.logger.debug(f'Error polling lifecycle events: {e}')

			# Wait before next poll
			await asyncio.sleep(poll_interval)

		# Timeout - continue anyway with detailed diagnostics
		duration_ms = (asyncio.get_event_loop().time() - nav_start_time) * 1000
		if not seen_events:
			self.logger.error(
				f'❌ No lifecycle events received for {url} after {duration_ms:.0f}ms! '
				f'Monitoring may have failed. Target: {cdp_session.target_id[:8]}'
			)
		else:
			self.logger.warning(f'⚠️ Page readiness timeout ({timeout}s, {duration_ms:.0f}ms) for {url}')

	async def on_SwitchTabEvent(self, event: SwitchTabEvent) -> TargetID:
		"""Handle tab switching - core browser functionality."""
		if not self.agent_focus_target_id:
			raise RuntimeError('Cannot switch tabs - browser not connected')

		# Get all page targets
		page_targets = self.session_manager.get_all_page_targets()
		if event.target_id is None:
			# Most recently opened page
			if page_targets:
				# Update the target id to be the id of the most recently opened page, then proceed to switch to it
				event.target_id = page_targets[-1].target_id
			else:
				# No pages open at all, create a new one (handles switching to it automatically)
				assert self._cdp_client_root is not None, 'CDP client root not initialized - browser may not be connected yet'
				new_target = await self._cdp_client_root.send.Target.createTarget(params={'url': 'about:blank'})
				target_id = new_target['targetId']
				# Don't await, these may circularly trigger SwitchTabEvent and could deadlock, dispatch to enqueue and return
				self.event_bus.dispatch(TabCreatedEvent(url='about:blank', target_id=target_id))
				self.event_bus.dispatch(AgentFocusChangedEvent(target_id=target_id, url='about:blank'))
				return target_id

		# Switch to the target
		assert event.target_id is not None, 'target_id must be set at this point'
		# Ensure session exists
		cdp_session = await self.get_or_create_cdp_session(target_id=event.target_id, focus=True)

		# Update agent focus to this target
		self.agent_focus_target_id = event.target_id

		# Visually switch to the tab in the browser
		# The Force Background Tab extension prevents Chrome from auto-switching when links create new tabs,
		# but we still want the agent to be able to explicitly switch tabs when needed
		await cdp_session.cdp_client.send.Target.activateTarget(params={'targetId': event.target_id})

		# Get target to access url
		target = self.session_manager.get_target(event.target_id)

		# dispatch focus changed event
		await self.event_bus.dispatch(
			AgentFocusChangedEvent(
				target_id=target.target_id,
				url=target.url,
			)
		)
		return target.target_id

	async def on_CloseTabEvent(self, event: CloseTabEvent) -> None:
		"""Handle tab closure - update focus if needed."""
		try:
			# Dispatch tab closed event
			await self.event_bus.dispatch(TabClosedEvent(target_id=event.target_id))

			# Try to close the target, but don't fail if it's already closed
			try:
				cdp_session = await self.get_or_create_cdp_session(target_id=None, focus=False)
				await cdp_session.cdp_client.send.Target.closeTarget(params={'targetId': event.target_id})
			except Exception as e:
				self.logger.debug(f'Target may already be closed: {e}')
		except Exception as e:
			self.logger.warning(f'Error during tab close cleanup: {e}')

	async def on_TabCreatedEvent(self, event: TabCreatedEvent) -> None:
		"""Handle tab creation - apply viewport settings to new tab."""
		# Note: Tab switching prevention is handled by the Force Background Tab extension
		# The extension automatically keeps focus on the current tab when new tabs are created

		# Apply viewport settings if configured
		if self.browser_profile.viewport and not self.browser_profile.no_viewport:
			try:
				viewport_width = self.browser_profile.viewport.width
				viewport_height = self.browser_profile.viewport.height
				device_scale_factor = self.browser_profile.device_scale_factor or 1.0

				self.logger.info(
					f'Setting viewport to {viewport_width}x{viewport_height} with device scale factor {device_scale_factor} whereas original device scale factor was {self.browser_profile.device_scale_factor}'
				)
				# Use the helper method with the new tab's target_id
				await self._cdp_set_viewport(viewport_width, viewport_height, device_scale_factor, target_id=event.target_id)

				self.logger.debug(f'Applied viewport {viewport_width}x{viewport_height} to tab {event.target_id[-8:]}')
			except Exception as e:
				self.logger.warning(f'Failed to set viewport for new tab {event.target_id[-8:]}: {e}')

	async def on_TabClosedEvent(self, event: TabClosedEvent) -> None:
		"""Handle tab closure - update focus if needed."""
		if not self.agent_focus_target_id:
			return

		# Get current tab index
		current_target_id = self.agent_focus_target_id

		# If the closed tab was the current one, find a new target
		if current_target_id == event.target_id:
			await self.event_bus.dispatch(SwitchTabEvent(target_id=None))

	async def on_AgentFocusChangedEvent(self, event: AgentFocusChangedEvent) -> None:
		"""Handle agent focus change - update focus and clear cache."""
		self.logger.debug(f'🔄 AgentFocusChangedEvent received: target_id=...{event.target_id[-4:]} url={event.url}')

		# Clear cached DOM state since focus changed
		if self._dom_watchdog:
			self._dom_watchdog.clear_cache()

		# Clear cached browser state
		self._cached_browser_state_summary = None
		self._cached_selector_map.clear()
		self.logger.debug('🔄 Cached browser state cleared')

		# Update agent focus if a specific target_id is provided
		if event.target_id:
			# Ensure session exists for this target
			await self.get_or_create_cdp_session(target_id=event.target_id, focus=True)
			# Update agent focus target
			self.agent_focus_target_id = event.target_id
			self.logger.debug(f'🔄 Updated agent focus to tab target_id=...{event.target_id[-4:]}')
		else:
			raise RuntimeError('AgentFocusChangedEvent received with no target_id for newly focused tab')

<<<<<<< HEAD
		# Test that the browser is responsive by evaluating a simple expression
		if self.agent_focus:
			self.logger.debug('🔄 Testing tab responsiveness...')
			try:
				async def _test_responsiveness():
					assert self.agent_focus is not None
					test_result = await self.agent_focus.cdp_client.send.Runtime.evaluate(
						params={'expression': '1 + 1', 'returnByValue': True}, session_id=self.agent_focus.session_id
					)
					return test_result
				
				test_result = await asyncio.wait_for(
					self._cdp_call_with_reconnect(_test_responsiveness),
					timeout=5.0,  # Increased timeout to account for reconnection attempts
				)
				if test_result.get('result', {}).get('value') == 2:
					# self.logger.debug('🔄 ✅ Browser is responsive after focus change')
					pass
				else:
					raise Exception('❌ Failed to execute test JS expression with Page.evaluate')
			except Exception as e:
				self.logger.error(
					f'🔄 ❌ Target {self.agent_focus.target_id} seems closed/crashed, switching to fallback page {all_targets[0]}: {type(e).__name__}: {e}'
				)
				all_pages = await self._cdp_get_all_pages()
				last_target_id = all_pages[-1]['targetId'] if all_pages else None
				self.agent_focus = await self.get_or_create_cdp_session(target_id=last_target_id, focus=True)
				raise

		# Dispatch NavigationCompleteEvent when tab focus changes
		# This ensures PDF detection and downloads work when switching tabs
		if event.target_id and event.url:
			self.logger.debug(f'🔄 Dispatching NavigationCompleteEvent for tab switch to {event.url[:50]}...')
			await self.event_bus.dispatch(
				NavigationCompleteEvent(
					target_id=event.target_id,
					url=event.url,
				)
			)

		# self.logger.debug('🔄 AgentFocusChangedEvent handler completed successfully')

=======
>>>>>>> 30a3c187
	async def on_FileDownloadedEvent(self, event: FileDownloadedEvent) -> None:
		"""Track downloaded files during this session."""
		self.logger.debug(f'FileDownloadedEvent received: {event.file_name} at {event.path}')
		if event.path and event.path not in self._downloaded_files:
			self._downloaded_files.append(event.path)
			self.logger.info(f'📁 Tracked download: {event.file_name} ({len(self._downloaded_files)} total downloads in session)')
		else:
			if not event.path:
				self.logger.warning(f'FileDownloadedEvent has no path: {event}')
			else:
				self.logger.debug(f'File already tracked: {event.path}')

	async def on_BrowserStopEvent(self, event: BrowserStopEvent) -> None:
		"""Handle browser stop request."""

		try:
			# Check if we should keep the browser alive
			if self.browser_profile.keep_alive and not event.force:
				self.event_bus.dispatch(BrowserStoppedEvent(reason='Kept alive due to keep_alive=True'))
				return

			# Clean up cloud browser session if using cloud browser
			if self.browser_profile.use_cloud:
				try:
					await self._cloud_browser_client.stop_browser()
					self.logger.info('🌤️ Cloud browser session cleaned up')
				except Exception as e:
					self.logger.debug(f'Failed to cleanup cloud browser session: {e}')

			# Clear CDP session cache before stopping
			self.logger.info(
				f'📢 on_BrowserStopEvent - Calling reset() (force={event.force}, keep_alive={self.browser_profile.keep_alive})'
			)
			await self.reset()

			# Reset state
			if self.is_local:
				self.browser_profile.cdp_url = None

			# Notify stop and wait for all handlers to complete
			# LocalBrowserWatchdog listens for BrowserStopEvent and dispatches BrowserKillEvent
			stop_event = self.event_bus.dispatch(BrowserStoppedEvent(reason='Stopped by request'))
			await stop_event

		except Exception as e:
			self.event_bus.dispatch(
				BrowserErrorEvent(
					error_type='BrowserStopEventError',
					message=f'Failed to stop browser: {type(e).__name__} {e}',
					details={'cdp_url': self.cdp_url, 'is_local': self.is_local},
				)
			)

	# region - ========== CDP-based replacements for browser_context operations ==========
	@property
	def cdp_client(self) -> CDPClient:
		"""Get the cached root CDP cdp_session.cdp_client. The client is created and started in self.connect()."""
		assert self._cdp_client_root is not None, 'CDP client not initialized - browser may not be connected yet'
		return self._cdp_client_root

	async def new_page(self, url: str | None = None) -> 'Page':
		"""Create a new page (tab)."""
		from cdp_use.cdp.target.commands import CreateTargetParameters

		params: CreateTargetParameters = {'url': url or 'about:blank'}
		result = await self.cdp_client.send.Target.createTarget(params)

		target_id = result['targetId']

		# Import here to avoid circular import
		from browser_use.actor.page import Page as Target

		return Target(self, target_id)

	async def get_current_page(self) -> 'Page | None':
		"""Get the current page as an actor Page."""
		target_info = await self.get_current_target_info()

		if not target_info:
			return None

		from browser_use.actor.page import Page as Target

		return Target(self, target_info['targetId'])

	async def must_get_current_page(self) -> 'Page':
		"""Get the current page as an actor Page."""
		page = await self.get_current_page()
		if not page:
			raise RuntimeError('No current target found')

		return page

	async def get_pages(self) -> list['Page']:
		"""Get all available pages using SessionManager (source of truth)."""
		# Import here to avoid circular import
		from browser_use.actor.page import Page as PageActor

		page_targets = self.session_manager.get_all_page_targets() if self.session_manager else []

		targets = []
		for target in page_targets:
			targets.append(PageActor(self, target.target_id))

		return targets

	async def close_page(self, page: 'Union[Page, str]') -> None:
		"""Close a page by Page object or target ID."""
		from cdp_use.cdp.target.commands import CloseTargetParameters

		# Import here to avoid circular import
		from browser_use.actor.page import Page as Target

		if isinstance(page, Target):
			target_id = page._target_id
		else:
			target_id = str(page)

		params: CloseTargetParameters = {'targetId': target_id}
		await self.cdp_client.send.Target.closeTarget(params)

	async def cookies(self, urls: list[str] | None = None) -> list['Cookie']:
		"""Get cookies, optionally filtered by URLs."""
		from cdp_use.cdp.network.library import GetCookiesParameters

		params: GetCookiesParameters = {}
		if urls:
			params['urls'] = urls

		result = await self.cdp_client.send.Network.getCookies(params)
		return result['cookies']

	async def clear_cookies(self) -> None:
		"""Clear all cookies."""
		await self.cdp_client.send.Network.clearBrowserCookies()

	async def export_storage_state(self, output_path: str | Path | None = None) -> dict[str, Any]:
		"""Export all browser cookies and storage to storage_state format.

		Extracts decrypted cookies via CDP, bypassing keychain encryption.

		Args:
			output_path: Optional path to save storage_state.json. If None, returns dict only.

		Returns:
			Storage state dict with cookies in Playwright format.

		"""
		from pathlib import Path

		# Get all cookies using Storage.getCookies (returns decrypted cookies from all domains)
		cookies = await self._cdp_get_cookies()

		# Convert CDP cookie format to Playwright storage_state format
		storage_state = {
			'cookies': [
				{
					'name': c['name'],
					'value': c['value'],
					'domain': c['domain'],
					'path': c['path'],
					'expires': c.get('expires', -1),
					'httpOnly': c.get('httpOnly', False),
					'secure': c.get('secure', False),
					'sameSite': c.get('sameSite', 'Lax'),
				}
				for c in cookies
			],
			'origins': [],  # Could add localStorage/sessionStorage extraction if needed
		}

		if output_path:
			import json

			output_file = Path(output_path).expanduser().resolve()
			output_file.parent.mkdir(parents=True, exist_ok=True)
			output_file.write_text(json.dumps(storage_state, indent=2))
			self.logger.info(f'💾 Exported {len(cookies)} cookies to {output_file}')

		return storage_state

	async def get_or_create_cdp_session(self, target_id: TargetID | None = None, focus: bool = True) -> CDPSession:
		"""Get CDP session for a target from the event-driven pool.

		With autoAttach=True, sessions are created automatically by Chrome and added
		to the pool via Target.attachedToTarget events. This method retrieves them.

		Args:
			target_id: Target ID to get session for. If None, uses current agent focus.
			focus: If True, switches agent focus to this target (page targets only).

		Returns:
			CDPSession for the specified target.

		Raises:
			ValueError: If target doesn't exist or session is not available.
		"""
		assert self._cdp_client_root is not None, 'Root CDP client not initialized'
		assert self.session_manager is not None, 'SessionManager not initialized'

		# If no target_id specified, ensure current agent focus is valid and wait for recovery if needed
		if target_id is None:
			# Validate and wait for focus recovery if stale (centralized protection)
			focus_valid = await self.session_manager.ensure_valid_focus(timeout=5.0)
			if not focus_valid:
				raise ValueError(
					'No valid agent focus available - target may have detached and recovery failed. '
					'This indicates browser is in an unstable state.'
				)

			assert self.agent_focus_target_id is not None, 'Focus validation passed but agent_focus_target_id is None'
			target_id = self.agent_focus_target_id

		session = self.session_manager._get_session_for_target(target_id)

		if not session:
			# Session not in pool yet - wait for attach event
			self.logger.debug(f'[SessionManager] Waiting for target {target_id[:8]}... to attach...')

			# Wait up to 2 seconds for the attach event
			for attempt in range(20):
				await asyncio.sleep(0.1)
				session = self.session_manager._get_session_for_target(target_id)
				if session:
					self.logger.debug(f'[SessionManager] Target appeared after {attempt * 100}ms')
					break

			if not session:
				# Timeout - target doesn't exist
				raise ValueError(f'Target {target_id} not found - may have detached or never existed')

		# Validate session is still active
		is_valid = await self.session_manager.validate_session(target_id)
		if not is_valid:
			raise ValueError(f'Target {target_id} has detached - no active sessions')

		# Update focus if requested
		# CRITICAL: Only allow focus change to 'page' type targets, not iframes/workers
		if focus and self.agent_focus_target_id != target_id:
			# Get target type from SessionManager
			target = self.session_manager.get_target(target_id)
			target_type = target.target_type if target else 'unknown'

			if target_type == 'page':
				# Format current focus safely (could be None after detach)
				current_focus = self.agent_focus_target_id[:8] if self.agent_focus_target_id else 'None'
				self.logger.debug(f'[SessionManager] Switching focus: {current_focus}... → {target_id[:8]}...')
				self.agent_focus_target_id = target_id
			else:
				# Ignore focus request for non-page targets (iframes, workers, etc.)
				# These can detach at any time, causing agent_focus to point to dead target
				current_focus = self.agent_focus_target_id[:8] if self.agent_focus_target_id else 'None'
				self.logger.debug(
					f'[SessionManager] Ignoring focus request for {target_type} target {target_id[:8]}... '
					f'(agent_focus stays on {current_focus}...)'
				)

		# Resume if waiting for debugger
		if focus:
			try:
				await session.cdp_client.send.Runtime.runIfWaitingForDebugger(session_id=session.session_id)
			except Exception:
				pass  # May fail if not waiting

		return session

	# endregion - ========== CDP-based ... ==========

	# region - ========== Helper Methods ==========
	@observe_debug(ignore_input=True, ignore_output=True, name='get_browser_state_summary')
	async def get_browser_state_summary(
		self,
		include_screenshot: bool = True,
		cached: bool = False,
		include_recent_events: bool = False,
	) -> BrowserStateSummary:
		if cached and self._cached_browser_state_summary is not None and self._cached_browser_state_summary.dom_state:
			# Don't use cached state if it has 0 interactive elements
			selector_map = self._cached_browser_state_summary.dom_state.selector_map

			# Don't use cached state if we need a screenshot but the cached state doesn't have one
			if include_screenshot and not self._cached_browser_state_summary.screenshot:
				self.logger.debug('⚠️ Cached browser state has no screenshot, fetching fresh state with screenshot')
				# Fall through to fetch fresh state with screenshot
			elif selector_map and len(selector_map) > 0:
				self.logger.debug('🔄 Using pre-cached browser state summary for open tab')
				return self._cached_browser_state_summary
			else:
				self.logger.debug('⚠️ Cached browser state has 0 interactive elements, fetching fresh state')
				# Fall through to fetch fresh state

		# Dispatch the event and wait for result
		event: BrowserStateRequestEvent = cast(
			BrowserStateRequestEvent,
			self.event_bus.dispatch(
				BrowserStateRequestEvent(
					include_dom=True,
					include_screenshot=include_screenshot,
					include_recent_events=include_recent_events,
				)
			),
		)

		# The handler returns the BrowserStateSummary directly
		result = await event.event_result(raise_if_none=True, raise_if_any=True)
		assert result is not None and result.dom_state is not None
		return result

	async def get_state_as_text(self) -> str:
		"""Get the browser state as text."""
		state = await self.get_browser_state_summary()
		assert state.dom_state is not None
		dom_state = state.dom_state
		return dom_state.llm_representation()

	async def attach_all_watchdogs(self) -> None:
		"""Initialize and attach all watchdogs with explicit handler registration."""
		# Prevent duplicate watchdog attachment
		if hasattr(self, '_watchdogs_attached') and self._watchdogs_attached:
			self.logger.debug('Watchdogs already attached, skipping duplicate attachment')
			return

		from browser_use.browser.watchdogs.aboutblank_watchdog import AboutBlankWatchdog

		# from browser_use.browser.crash_watchdog import CrashWatchdog
		from browser_use.browser.watchdogs.default_action_watchdog import DefaultActionWatchdog
		from browser_use.browser.watchdogs.dom_watchdog import DOMWatchdog
		from browser_use.browser.watchdogs.downloads_watchdog import DownloadsWatchdog
		from browser_use.browser.watchdogs.local_browser_watchdog import LocalBrowserWatchdog
		from browser_use.browser.watchdogs.permissions_watchdog import PermissionsWatchdog
		from browser_use.browser.watchdogs.popups_watchdog import PopupsWatchdog
		from browser_use.browser.watchdogs.modal_overlay_watchdog import ModalOverlayWatchdog
		from browser_use.browser.watchdogs.recording_watchdog import RecordingWatchdog
		from browser_use.browser.watchdogs.screenshot_watchdog import ScreenshotWatchdog
		from browser_use.browser.watchdogs.security_watchdog import SecurityWatchdog
		from browser_use.browser.watchdogs.storage_state_watchdog import StorageStateWatchdog

		# Initialize CrashWatchdog
		# CrashWatchdog.model_rebuild()
		# self._crash_watchdog = CrashWatchdog(event_bus=self.event_bus, browser_session=self)
		# self.event_bus.on(BrowserConnectedEvent, self._crash_watchdog.on_BrowserConnectedEvent)
		# self.event_bus.on(BrowserStoppedEvent, self._crash_watchdog.on_BrowserStoppedEvent)
		# self._crash_watchdog.attach_to_session()

		# Initialize DownloadsWatchdog
		DownloadsWatchdog.model_rebuild()
		self._downloads_watchdog = DownloadsWatchdog(event_bus=self.event_bus, browser_session=self)
		# self.event_bus.on(BrowserLaunchEvent, self._downloads_watchdog.on_BrowserLaunchEvent)
		# self.event_bus.on(TabCreatedEvent, self._downloads_watchdog.on_TabCreatedEvent)
		# self.event_bus.on(TabClosedEvent, self._downloads_watchdog.on_TabClosedEvent)
		# self.event_bus.on(BrowserStoppedEvent, self._downloads_watchdog.on_BrowserStoppedEvent)
		# self.event_bus.on(NavigationCompleteEvent, self._downloads_watchdog.on_NavigationCompleteEvent)
		self._downloads_watchdog.attach_to_session()
		if self.browser_profile.auto_download_pdfs:
			self.logger.debug('📄 PDF auto-download enabled for this session')

		# Initialize StorageStateWatchdog conditionally
		# Enable when user provides either storage_state or user_data_dir (indicating they want persistence)
		should_enable_storage_state = (
			self.browser_profile.storage_state is not None or self.browser_profile.user_data_dir is not None
		)

		if should_enable_storage_state:
			StorageStateWatchdog.model_rebuild()
			self._storage_state_watchdog = StorageStateWatchdog(
				event_bus=self.event_bus,
				browser_session=self,
				# More conservative defaults when auto-enabled
				auto_save_interval=60.0,  # 1 minute instead of 30 seconds
				save_on_change=False,  # Only save on shutdown by default
			)
			self._storage_state_watchdog.attach_to_session()
			self.logger.debug(
				f'🍪 StorageStateWatchdog enabled (storage_state: {bool(self.browser_profile.storage_state)}, user_data_dir: {bool(self.browser_profile.user_data_dir)})'
			)
		else:
			self.logger.debug('🍪 StorageStateWatchdog disabled (no storage_state or user_data_dir configured)')

		# Initialize LocalBrowserWatchdog
		LocalBrowserWatchdog.model_rebuild()
		self._local_browser_watchdog = LocalBrowserWatchdog(event_bus=self.event_bus, browser_session=self)
		# self.event_bus.on(BrowserLaunchEvent, self._local_browser_watchdog.on_BrowserLaunchEvent)
		# self.event_bus.on(BrowserKillEvent, self._local_browser_watchdog.on_BrowserKillEvent)
		# self.event_bus.on(BrowserStopEvent, self._local_browser_watchdog.on_BrowserStopEvent)
		self._local_browser_watchdog.attach_to_session()

		# Initialize SecurityWatchdog (hooks NavigationWatchdog and implements allowed_domains restriction)
		SecurityWatchdog.model_rebuild()
		self._security_watchdog = SecurityWatchdog(event_bus=self.event_bus, browser_session=self)
		# Core navigation is now handled in BrowserSession directly
		# SecurityWatchdog only handles security policy enforcement
		self._security_watchdog.attach_to_session()

		# Initialize AboutBlankWatchdog (handles about:blank pages and DVD loading animation on first load)
		AboutBlankWatchdog.model_rebuild()
		self._aboutblank_watchdog = AboutBlankWatchdog(event_bus=self.event_bus, browser_session=self)
		# self.event_bus.on(BrowserStopEvent, self._aboutblank_watchdog.on_BrowserStopEvent)
		# self.event_bus.on(BrowserStoppedEvent, self._aboutblank_watchdog.on_BrowserStoppedEvent)
		# self.event_bus.on(TabCreatedEvent, self._aboutblank_watchdog.on_TabCreatedEvent)
		# self.event_bus.on(TabClosedEvent, self._aboutblank_watchdog.on_TabClosedEvent)
		self._aboutblank_watchdog.attach_to_session()

		# Initialize PopupsWatchdog (handles accepting and dismissing JS dialogs, alerts, confirm, onbeforeunload, etc.)
		PopupsWatchdog.model_rebuild()
		self._popups_watchdog = PopupsWatchdog(event_bus=self.event_bus, browser_session=self)
		# self.event_bus.on(TabCreatedEvent, self._popups_watchdog.on_TabCreatedEvent)
		# self.event_bus.on(DialogCloseEvent, self._popups_watchdog.on_DialogCloseEvent)
		self._popups_watchdog.attach_to_session()

		# Initialize ModalOverlayWatchdog (handles DOM-based modal overlays, newsletter popups, advertisements)
		ModalOverlayWatchdog.model_rebuild()
		self._modal_overlay_watchdog = ModalOverlayWatchdog(event_bus=self.event_bus, browser_session=self)
		self._modal_overlay_watchdog.attach_to_session()

		# Initialize PermissionsWatchdog (handles granting and revoking browser permissions like clipboard, microphone, camera, etc.)
		PermissionsWatchdog.model_rebuild()
		self._permissions_watchdog = PermissionsWatchdog(event_bus=self.event_bus, browser_session=self)
		# self.event_bus.on(BrowserConnectedEvent, self._permissions_watchdog.on_BrowserConnectedEvent)
		self._permissions_watchdog.attach_to_session()

		# Initialize DefaultActionWatchdog (handles all default actions like click, type, scroll, go back, go forward, refresh, wait, send keys, upload file, scroll to text, etc.)
		DefaultActionWatchdog.model_rebuild()
		self._default_action_watchdog = DefaultActionWatchdog(event_bus=self.event_bus, browser_session=self)
		# self.event_bus.on(ClickElementEvent, self._default_action_watchdog.on_ClickElementEvent)
		# self.event_bus.on(TypeTextEvent, self._default_action_watchdog.on_TypeTextEvent)
		# self.event_bus.on(ScrollEvent, self._default_action_watchdog.on_ScrollEvent)
		# self.event_bus.on(GoBackEvent, self._default_action_watchdog.on_GoBackEvent)
		# self.event_bus.on(GoForwardEvent, self._default_action_watchdog.on_GoForwardEvent)
		# self.event_bus.on(RefreshEvent, self._default_action_watchdog.on_RefreshEvent)
		# self.event_bus.on(WaitEvent, self._default_action_watchdog.on_WaitEvent)
		# self.event_bus.on(SendKeysEvent, self._default_action_watchdog.on_SendKeysEvent)
		# self.event_bus.on(UploadFileEvent, self._default_action_watchdog.on_UploadFileEvent)
		# self.event_bus.on(ScrollToTextEvent, self._default_action_watchdog.on_ScrollToTextEvent)
		self._default_action_watchdog.attach_to_session()

		# Initialize ScreenshotWatchdog (handles taking screenshots of the browser)
		ScreenshotWatchdog.model_rebuild()
		self._screenshot_watchdog = ScreenshotWatchdog(event_bus=self.event_bus, browser_session=self)
		# self.event_bus.on(BrowserStartEvent, self._screenshot_watchdog.on_BrowserStartEvent)
		# self.event_bus.on(BrowserStoppedEvent, self._screenshot_watchdog.on_BrowserStoppedEvent)
		# self.event_bus.on(ScreenshotEvent, self._screenshot_watchdog.on_ScreenshotEvent)
		self._screenshot_watchdog.attach_to_session()

		# Initialize DOMWatchdog (handles building the DOM tree and detecting interactive elements, depends on ScreenshotWatchdog)
		DOMWatchdog.model_rebuild()
		self._dom_watchdog = DOMWatchdog(event_bus=self.event_bus, browser_session=self)
		# self.event_bus.on(TabCreatedEvent, self._dom_watchdog.on_TabCreatedEvent)
		# self.event_bus.on(BrowserStateRequestEvent, self._dom_watchdog.on_BrowserStateRequestEvent)
		self._dom_watchdog.attach_to_session()

		# Initialize RecordingWatchdog (handles video recording)
		RecordingWatchdog.model_rebuild()
		self._recording_watchdog = RecordingWatchdog(event_bus=self.event_bus, browser_session=self)
		self._recording_watchdog.attach_to_session()

		# Mark watchdogs as attached to prevent duplicate attachment
		self._watchdogs_attached = True

	async def connect(self, cdp_url: str | None = None) -> Self:
		"""Connect to a remote chromium-based browser via CDP using cdp-use.

		This MUST succeed or the browser is unusable. Fails hard on any error.
		"""

		self.browser_profile.cdp_url = cdp_url or self.cdp_url
		if not self.cdp_url:
			raise RuntimeError('Cannot setup CDP connection without CDP URL')

		# Prevent duplicate connections - clean up existing connection first
		if self._cdp_client_root is not None:
			self.logger.warning(
				'⚠️ connect() called but CDP client already exists! Cleaning up old connection before creating new one.'
			)
			try:
				await self._cdp_client_root.stop()
			except Exception as e:
				self.logger.debug(f'Error stopping old CDP client: {e}')
			self._cdp_client_root = None

		if not self.cdp_url.startswith('ws'):
			# If it's an HTTP URL, fetch the WebSocket URL from /json/version endpoint
			url = self.cdp_url.rstrip('/')
			if not url.endswith('/json/version'):
				url = url + '/json/version'

			# Run a tiny HTTP client to query for the WebSocket URL from the /json/version endpoint
			async with httpx.AsyncClient() as client:
				headers = self.browser_profile.headers or {}
				version_info = await client.get(url, headers=headers)
				self.logger.debug(f'Raw version info: {str(version_info)}')
				self.browser_profile.cdp_url = version_info.json()['webSocketDebuggerUrl']

		assert self.cdp_url is not None, 'CDP URL is None.'

		browser_location = 'local browser' if self.is_local else 'remote browser'
		self.logger.debug(f'🌎 Connecting to existing chromium-based browser via CDP: {self.cdp_url} -> ({browser_location})')

		try:
			# Create and store the CDP client for direct CDP communication
			self._cdp_client_root = CDPClient(
				self.cdp_url, max_ws_frame_size=200 * 1024 * 1024
			)  # Use 200MB limit to handle pages with very large DOMs
			assert self._cdp_client_root is not None
			await self._cdp_client_root.start()

			# Initialize event-driven session manager FIRST (before enabling autoAttach)
			# SessionManager will:
			# 1. Register attach/detach event handlers
			# 2. Discover and attach to all existing targets
			# 3. Initialize sessions and enable lifecycle monitoring
			# 4. Enable autoAttach for future targets
			from browser_use.browser.session_manager import SessionManager

			self.session_manager = SessionManager(self)
			await self.session_manager.start_monitoring()
			self.logger.debug('Event-driven session manager started')

			# Enable auto-attach so Chrome automatically notifies us when NEW targets attach/detach
			# This is the foundation of event-driven session management
			await self._cdp_client_root.send.Target.setAutoAttach(
				params={'autoAttach': True, 'waitForDebuggerOnStart': False, 'flatten': True}
			)
			self.logger.debug('CDP client connected with auto-attach enabled')

			# Get browser targets from SessionManager (source of truth)
			# SessionManager has already discovered all targets via start_monitoring()
			page_targets_from_manager = self.session_manager.get_all_page_targets()

			# Check for chrome://newtab pages and redirect them to about:blank
			from browser_use.utils import is_new_tab_page

			for target in page_targets_from_manager:
				target_url = target.url
				if is_new_tab_page(target_url) and target_url != 'about:blank':
					target_id = target.target_id
					self.logger.debug(f'🔄 Redirecting {target_url} to about:blank for target {target_id}')
					try:
						# Use public API with focus=False to avoid changing focus during init
						session = await self.get_or_create_cdp_session(target_id, focus=False)
						await session.cdp_client.send.Page.navigate(params={'url': 'about:blank'}, session_id=session.session_id)
						# Update target url
						target.url = 'about:blank'
					except Exception as e:
						self.logger.warning(f'Failed to redirect {target_url}: {e}')

			# Ensure we have at least one page
			if not page_targets_from_manager:
				new_target = await self._cdp_client_root.send.Target.createTarget(params={'url': 'about:blank'})
				target_id = new_target['targetId']
				self.logger.debug(f'📄 Created new blank page: {target_id}')
			else:
				target_id = page_targets_from_manager[0].target_id
				self.logger.debug(f'📄 Using existing page: {target_id}')

			# Set up initial focus using the public API
			# Note: get_or_create_cdp_session() will wait for attach event and set focus
			try:
				await self.get_or_create_cdp_session(target_id, focus=True)
				# agent_focus_target_id is now set by get_or_create_cdp_session
				self.logger.debug(f'📄 Agent focus set to {target_id[:8]}...')
			except ValueError as e:
				raise RuntimeError(f'Failed to get session for initial target {target_id}: {e}') from e

			# Note: Lifecycle monitoring is enabled automatically in SessionManager._handle_target_attached()
			# when targets attach, so no manual enablement needed!

			# Enable proxy authentication handling if configured
			await self._setup_proxy_auth()

			# Verify the target is working
			if self.agent_focus_target_id:
				target = self.session_manager.get_target(self.agent_focus_target_id)
				if target.title == 'Unknown title':
					self.logger.warning('Target created but title is unknown (may be normal for about:blank)')

			# Dispatch TabCreatedEvent for all initial tabs (so watchdogs can initialize)
			for idx, target in enumerate(page_targets_from_manager):
				target_url = target.url
				self.logger.debug(f'Dispatching TabCreatedEvent for initial tab {idx}: {target_url}')
				self.event_bus.dispatch(TabCreatedEvent(url=target_url, target_id=target.target_id))

			# Dispatch initial focus event
			if page_targets_from_manager:
				initial_url = page_targets_from_manager[0].url
				self.event_bus.dispatch(AgentFocusChangedEvent(target_id=page_targets_from_manager[0].target_id, url=initial_url))
				self.logger.debug(f'Initial agent focus set to tab 0: {initial_url}')

		except Exception as e:
			# Fatal error - browser is not usable without CDP connection
			self.logger.error(f'❌ FATAL: Failed to setup CDP connection: {e}')
			self.logger.error('❌ Browser cannot continue without CDP connection')

			# Clear SessionManager state
			if self.session_manager:
				try:
					await self.session_manager.clear()
					self.logger.debug('Cleared SessionManager state after initialization failure')
				except Exception as cleanup_error:
					self.logger.debug(f'Error clearing SessionManager: {cleanup_error}')

			# Close CDP client WebSocket and unregister handlers
			if self._cdp_client_root:
				try:
					await self._cdp_client_root.stop()  # Close WebSocket and unregister handlers
					self.logger.debug('Closed CDP client WebSocket after initialization failure')
				except Exception as cleanup_error:
					self.logger.debug(f'Error closing CDP client: {cleanup_error}')

			self.session_manager = None
			self._cdp_client_root = None
			self.agent_focus_target_id = None
			# Re-raise as a fatal error
			raise RuntimeError(f'Failed to establish CDP connection to browser: {e}') from e

		return self

	async def reconnect_cdp(self) -> None:
		"""Re-establish the root CDP connection and refocus the current tab, quietly.

		- Does not emit TabCreated/AgentFocus events to avoid duplicate side effects
		- Clears dead per-target sessions and creates a fresh session for the focused tab
		- Re-applies proxy/auth handlers if configured
		"""

		# Preserve prior focus info (best-effort)
		prev_url = None
		try:
			if self.agent_focus:
				prev_url = self.agent_focus.url
		except Exception:
			prev_url = None

		self.logger.debug('🔌 Reconnecting CDP root client after disconnect...')

		# Stop existing client (ignore errors)
		try:
			if self._cdp_client_root:
				await self._cdp_client_root.stop()
		except Exception:
			pass

		# Reset session pool; old sessions are invalid now
		self._cdp_client_root = None
		self._cdp_session_pool.clear()

		# Ensure we have a CDP URL; if HTTP format, resolve to WebSocket like in connect()
		if not self.cdp_url:
			raise RuntimeError('Cannot reconnect CDP without a cdp_url')

		if not self.cdp_url.startswith('ws'):
			url = self.cdp_url.rstrip('/')
			if not url.endswith('/json/version'):
				url = url + '/json/version'
			async with httpx.AsyncClient() as client:
				headers = self.browser_profile.headers or {}
				version_info = await client.get(url, headers=headers)
				self.browser_profile.cdp_url = version_info.json()['webSocketDebuggerUrl']

		assert self.cdp_url is not None

		# Start a fresh root client
		self._cdp_client_root = CDPClient(self.cdp_url)
		await self._cdp_client_root.start()
		await self._cdp_client_root.send.Target.setAutoAttach(
			params={'autoAttach': True, 'waitForDebuggerOnStart': False, 'flatten': True}
		)

		# Choose a page to focus: prefer a tab with the previous URL, else last page, else create one
		targets = await self._cdp_client_root.send.Target.getTargets()
		page_targets: list[TargetInfo] = [
			 t for t in targets.get('targetInfos', [])
			 if self._is_valid_target(
				 t,
				 include_http=True,
				 include_about=True,
				 include_pages=True,
				 include_iframes=False,
				 include_workers=False,
			 )
		]

		selected_target_id: str | None = None
		if prev_url:
			for t in page_targets:
				if t.get('url') == prev_url:
					selected_target_id = t['targetId']
					break

		if not selected_target_id:
			if page_targets:
				selected_target_id = page_targets[-1]['targetId']
			else:
				result = await self._cdp_client_root.send.Target.createTarget(params={'url': 'about:blank'})
				selected_target_id = result['targetId']

		# Attach a fresh session to the selected target using the shared root socket
		self.agent_focus = await CDPSession.for_target(self._cdp_client_root, selected_target_id, new_socket=False)
		self._cdp_session_pool[selected_target_id] = self.agent_focus

		# Re-apply viewport settings if configured
		if self.browser_profile.viewport and not self.browser_profile.no_viewport:
			try:
				viewport_width = self.browser_profile.viewport.width
				viewport_height = self.browser_profile.viewport.height
				device_scale_factor = self.browser_profile.device_scale_factor or 1.0

				await self._cdp_set_viewport(viewport_width, viewport_height, device_scale_factor, target_id=selected_target_id)

				self.logger.debug(f'Reapplied viewport {viewport_width}x{viewport_height} after CDP reconnection')
			except Exception as e:
				self.logger.warning(f'Failed to reapply viewport after CDP reconnection: {e}')

		# Re-apply proxy/auth handlers if needed
		await self._setup_proxy_auth()

		# Sanity check by evaluating a trivial expression
		try:
			res = await asyncio.wait_for(
				self.agent_focus.cdp_client.send.Runtime.evaluate(
					params={'expression': '1+1', 'returnByValue': True}, session_id=self.agent_focus.session_id
				),
				timeout=2.0,
			)
			if res.get('result', {}).get('value') != 2:
				raise RuntimeError('CDP sanity check failed after reconnect')
		except Exception as e:
			self.logger.debug(f'CDP sanity check warning after reconnect: {type(e).__name__}: {e}')

		self.logger.debug('🔌 CDP reconnected and focus restored')

	def _is_connection_error(self, error: Exception) -> bool:
		"""Check if an exception is a WebSocket/connection-related error.
		
		Args:
			error: The exception to check
			
		Returns:
			True if it's a connection error that should trigger reconnection
		"""
		error_type_str = str(type(error))
		error_msg = str(error).lower()
		
		# Check for common connection error patterns
		connection_indicators = [
			'ConnectionClosedError',
			'ConnectionError', 
			'ConnectionResetError',
			'ConnectionAbortedError',
			'ConnectionRefusedError',
			'websocket',
			'WebSocketException',
			'ClientError',
			'aiohttp.ClientError',
		]
		
		# Check type name
		for indicator in connection_indicators:
			if indicator in error_type_str:
				return True
		
		# Check error message for connection-related keywords
		message_indicators = [
			'connection closed',
			'connection lost',
			'connection reset',
			'websocket',
			'ws connection',
			'transport closed',
			'socket closed',
			'connection aborted',
		]
		
		for indicator in message_indicators:
			if indicator in error_msg:
				return True
				
		return False

	async def _cdp_call_with_reconnect(self, cdp_call_func: Callable[[], Any], max_retries: int = 2) -> Any:
		"""Execute a CDP call with automatic reconnection on connection errors.
		
		Args:
			cdp_call_func: Async function that performs the CDP call
			max_retries: Maximum number of reconnection attempts (default: 2)
			
		Returns:
			Result from the CDP call
			
		Raises:
			Original exception if not a connection error or max retries exceeded
		"""
		last_error = None
		
		for attempt in range(max_retries + 1):
			try:
				result = await cdp_call_func()
				# Success - reset reconnect counter
				self._reconnect_attempts = 0
				return result
				
			except Exception as e:
				last_error = e
				
				# Check if it's a connection error
				if not self._is_connection_error(e):
					# Not a connection error - re-raise immediately
					raise
				
				# It's a connection error
				if attempt < max_retries:
					self._reconnect_attempts += 1
					self.logger.warning(
						f'🔌 CDP connection error detected (attempt {attempt + 1}/{max_retries + 1}): '
						f'{type(e).__name__}: {e}'
					)
					
					# Check if we've had too many consecutive reconnection attempts
					if self._reconnect_attempts > 5:
						self.logger.error(
							f'🔌 Too many consecutive reconnection attempts ({self._reconnect_attempts}). '
							'Browser may be permanently disconnected.'
						)
						raise
					
					try:
						# Attempt to reconnect
						self.logger.info('🔌 Attempting to reconnect CDP...')
						await self.reconnect_cdp()
						self.logger.info('🔌 CDP reconnection successful, retrying operation...')
						# Continue to next iteration to retry the call
						
					except Exception as reconnect_error:
						self.logger.error(
							f'🔌 Failed to reconnect CDP: {type(reconnect_error).__name__}: {reconnect_error}'
						)
						# If reconnection fails, re-raise the original error
						raise last_error
				else:
					# Max retries exceeded
					self.logger.error(
						f'🔌 Max reconnection attempts ({max_retries}) exceeded. Giving up.'
					)
					raise
		
		# Should never reach here, but just in case
		if last_error:
			raise last_error
	
	async def _setup_proxy_auth(self) -> None:
		"""Enable CDP Fetch auth handling for authenticated proxy, if credentials provided.

		Handles HTTP proxy authentication challenges (Basic/Proxy) by providing
		configured credentials from BrowserProfile.
		"""

		assert self._cdp_client_root

		try:
			proxy_cfg = self.browser_profile.proxy
			username = proxy_cfg.username if proxy_cfg else None
			password = proxy_cfg.password if proxy_cfg else None
			if not username or not password:
				self.logger.debug('Proxy credentials not provided; skipping proxy auth setup')
				return

			# Enable Fetch domain with auth handling (do not pause all requests)
			try:
				await self._cdp_client_root.send.Fetch.enable(params={'handleAuthRequests': True})
				self.logger.debug('Fetch.enable(handleAuthRequests=True) enabled on root client')
			except Exception as e:
				self.logger.debug(f'Fetch.enable on root failed: {type(e).__name__}: {e}')

			# Also enable on the focused target's session if available to ensure events are delivered
			try:
				if self.agent_focus_target_id:
					cdp_session = await self.get_or_create_cdp_session(self.agent_focus_target_id, focus=False)
					await cdp_session.cdp_client.send.Fetch.enable(
						params={'handleAuthRequests': True},
						session_id=cdp_session.session_id,
					)
					self.logger.debug('Fetch.enable(handleAuthRequests=True) enabled on focused session')
			except Exception as e:
				self.logger.debug(f'Fetch.enable on focused session failed: {type(e).__name__}: {e}')

			def _on_auth_required(event: AuthRequiredEvent, session_id: SessionID | None = None):
				# event keys may be snake_case or camelCase depending on generator; handle both
				request_id = event.get('requestId') or event.get('request_id')
				if not request_id:
					return

				challenge = event.get('authChallenge') or event.get('auth_challenge') or {}
				source = (challenge.get('source') or '').lower()
				# Only respond to proxy challenges
				if source == 'proxy' and request_id:

					async def _respond():
						assert self._cdp_client_root
						try:
							await self._cdp_client_root.send.Fetch.continueWithAuth(
								params={
									'requestId': request_id,
									'authChallengeResponse': {
										'response': 'ProvideCredentials',
										'username': username,
										'password': password,
									},
								},
								session_id=session_id,
							)
						except Exception as e:
							self.logger.debug(f'Proxy auth respond failed: {type(e).__name__}: {e}')

					# schedule
					create_task_with_error_handling(
						_respond(), name='auth_respond', logger_instance=self.logger, suppress_exceptions=True
					)
				else:
					# Default behaviour for non-proxy challenges: let browser handle
					async def _default():
						assert self._cdp_client_root
						try:
							await self._cdp_client_root.send.Fetch.continueWithAuth(
								params={'requestId': request_id, 'authChallengeResponse': {'response': 'Default'}},
								session_id=session_id,
							)
						except Exception as e:
							self.logger.debug(f'Default auth respond failed: {type(e).__name__}: {e}')

					if request_id:
						create_task_with_error_handling(
							_default(), name='auth_default', logger_instance=self.logger, suppress_exceptions=True
						)

			def _on_request_paused(event: RequestPausedEvent, session_id: SessionID | None = None):
				# Continue all paused requests to avoid stalling the network
				request_id = event.get('requestId') or event.get('request_id')
				if not request_id:
					return

				async def _continue():
					assert self._cdp_client_root
					try:
						await self._cdp_client_root.send.Fetch.continueRequest(
							params={'requestId': request_id},
							session_id=session_id,
						)
					except Exception:
						pass

				create_task_with_error_handling(
					_continue(), name='request_continue', logger_instance=self.logger, suppress_exceptions=True
				)

			# Register event handler on root client
			try:
				self._cdp_client_root.register.Fetch.authRequired(_on_auth_required)
				self._cdp_client_root.register.Fetch.requestPaused(_on_request_paused)
				if self.agent_focus_target_id:
					cdp_session = await self.get_or_create_cdp_session(self.agent_focus_target_id, focus=False)
					cdp_session.cdp_client.register.Fetch.authRequired(_on_auth_required)
					cdp_session.cdp_client.register.Fetch.requestPaused(_on_request_paused)
				self.logger.debug('Registered Fetch.authRequired handlers')
			except Exception as e:
				self.logger.debug(f'Failed to register authRequired handlers: {type(e).__name__}: {e}')

			# Auto-enable Fetch on every newly attached target to ensure auth callbacks fire
			def _on_attached(event: AttachedToTargetEvent, session_id: SessionID | None = None):
				sid = event.get('sessionId') or event.get('session_id') or session_id
				if not sid:
					return

				async def _enable():
					assert self._cdp_client_root
					try:
						await self._cdp_client_root.send.Fetch.enable(
							params={'handleAuthRequests': True},
							session_id=sid,
						)
						self.logger.debug(f'Fetch.enable(handleAuthRequests=True) enabled on attached session {sid}')
					except Exception as e:
						self.logger.debug(f'Fetch.enable on attached session failed: {type(e).__name__}: {e}')

				create_task_with_error_handling(
					_enable(), name='fetch_enable_attached', logger_instance=self.logger, suppress_exceptions=True
				)

			try:
				self._cdp_client_root.register.Target.attachedToTarget(_on_attached)
				self.logger.debug('Registered Target.attachedToTarget handler for Fetch.enable')
			except Exception as e:
				self.logger.debug(f'Failed to register attachedToTarget handler: {type(e).__name__}: {e}')

			# Ensure Fetch is enabled for the current focused target's session, too
			try:
				if self.agent_focus_target_id:
					# Use safe API with focus=False to avoid changing focus
					cdp_session = await self.get_or_create_cdp_session(self.agent_focus_target_id, focus=False)
					await cdp_session.cdp_client.send.Fetch.enable(
						params={'handleAuthRequests': True, 'patterns': [{'urlPattern': '*'}]},
						session_id=cdp_session.session_id,
					)
			except Exception as e:
				self.logger.debug(f'Fetch.enable on focused session failed: {type(e).__name__}: {e}')
		except Exception as e:
			self.logger.debug(f'Skipping proxy auth setup: {type(e).__name__}: {e}')

	async def get_tabs(self) -> list[TabInfo]:
		"""Get information about all open tabs using cached target data."""
		tabs = []

		# Safety check - return empty list if browser not connected yet
		if not self.session_manager:
			return tabs

		# Get all page targets from SessionManager
		page_targets = self.session_manager.get_all_page_targets()

		for i, target in enumerate(page_targets):
			target_id = target.target_id
			url = target.url
			title = target.title

			try:
				# Skip JS execution for chrome:// pages and new tab pages
				if is_new_tab_page(url) or url.startswith('chrome://'):
					# Use URL as title for chrome pages, or mark new tabs as unusable
					if is_new_tab_page(url):
						title = ''
					elif not title:
						# For chrome:// pages without a title, use the URL itself
						title = url

				# Special handling for PDF pages without titles
				if (not title or title == '') and (url.endswith('.pdf') or 'pdf' in url):
					# PDF pages might not have a title, use URL filename
					try:
						from urllib.parse import urlparse

						filename = urlparse(url).path.split('/')[-1]
						if filename:
							title = filename
					except Exception:
						pass

			except Exception as e:
				# Fallback to basic title handling
				self.logger.debug(f'⚠️ Failed to get target info for tab #{i}: {_log_pretty_url(url)} - {type(e).__name__}')

				if is_new_tab_page(url):
					title = ''
				elif url.startswith('chrome://'):
					title = url
				else:
					title = ''

			tab_info = TabInfo(
				target_id=target_id,
				url=url,
				title=title,
				parent_target_id=None,
			)
			tabs.append(tab_info)

		return tabs

	# endregion - ========== Helper Methods ==========

	# region - ========== ID Lookup Methods ==========
	async def get_current_target_info(self) -> TargetInfo | None:
		"""Get info about the current active target using cached session data."""
		if not self.agent_focus_target_id:
			return None

		target = self.session_manager.get_target(self.agent_focus_target_id)

		return {
			'targetId': target.target_id,
			'url': target.url,
			'title': target.title,
			'type': target.target_type,
			'attached': True,
			'canAccessOpener': False,
		}

	async def get_current_page_url(self) -> str:
		"""Get the URL of the current page."""
		if self.agent_focus_target_id:
			target = self.session_manager.get_target(self.agent_focus_target_id)
			return target.url
		return 'about:blank'

	async def get_current_page_title(self) -> str:
		"""Get the title of the current page."""
		if self.agent_focus_target_id:
			target = self.session_manager.get_target(self.agent_focus_target_id)
			return target.title
		return 'Unknown page title'

	async def navigate_to(self, url: str, new_tab: bool = False) -> None:
		"""Navigate to a URL using the standard event system.

		Args:
			url: URL to navigate to
			new_tab: Whether to open in a new tab
		"""
		from browser_use.browser.events import NavigateToUrlEvent

		event = self.event_bus.dispatch(NavigateToUrlEvent(url=url, new_tab=new_tab))
		await event
		await event.event_result(raise_if_any=True, raise_if_none=False)

	# endregion - ========== ID Lookup Methods ==========

	# region - ========== DOM Helper Methods ==========

	async def get_dom_element_by_index(self, index: int) -> EnhancedDOMTreeNode | None:
		"""Get DOM element by index.

		Get element from cached selector map.

		Args:
			index: The element index from the serialized DOM

		Returns:
			EnhancedDOMTreeNode or None if index not found
		"""
		#  Check cached selector map
		if self._cached_selector_map and index in self._cached_selector_map:
			return self._cached_selector_map[index]

		return None

	def update_cached_selector_map(self, selector_map: dict[int, EnhancedDOMTreeNode]) -> None:
		"""Update the cached selector map with new DOM state.

		This should be called by the DOM watchdog after rebuilding the DOM.

		Args:
			selector_map: The new selector map from DOM serialization
		"""
		self._cached_selector_map = selector_map

	# Alias for backwards compatibility
	async def get_element_by_index(self, index: int) -> EnhancedDOMTreeNode | None:
		"""Alias for get_dom_element_by_index for backwards compatibility."""
		return await self.get_dom_element_by_index(index)

	async def get_target_id_from_tab_id(self, tab_id: str) -> TargetID:
		"""Get the full-length TargetID from the truncated 4-char tab_id using SessionManager."""
		if not self.session_manager:
			raise RuntimeError('SessionManager not initialized')

		for full_target_id in self.session_manager.get_all_target_ids():
			if full_target_id.endswith(tab_id):
				if await self.session_manager.is_target_valid(full_target_id):
					return full_target_id
				# Stale target - Chrome should have sent detach event
				# If we're here, event listener will clean it up
				self.logger.debug(f'Found stale target {full_target_id}, skipping')

		raise ValueError(f'No TargetID found ending in tab_id=...{tab_id}')

	async def get_target_id_from_url(self, url: str) -> TargetID:
		"""Get the TargetID from a URL using SessionManager (source of truth)."""
		if not self.session_manager:
			raise RuntimeError('SessionManager not initialized')

		# Search in SessionManager targets (exact match first)
		for target_id, target in self.session_manager.get_all_targets().items():
			if target.target_type in ('page', 'tab') and target.url == url:
				return target_id

		# Still not found, try substring match as fallback
		for target_id, target in self.session_manager.get_all_targets().items():
			if target.target_type in ('page', 'tab') and url in target.url:
				return target_id

		raise ValueError(f'No TargetID found for url={url}')

	async def get_most_recently_opened_target_id(self) -> TargetID:
		"""Get the most recently opened target ID using SessionManager."""
		# Get all page targets from SessionManager
		page_targets = self.session_manager.get_all_page_targets()
		if not page_targets:
			raise RuntimeError('No page targets available')
		return page_targets[-1].target_id

	def is_file_input(self, element: Any) -> bool:
		"""Check if element is a file input.

		Args:
			element: The DOM element to check

		Returns:
			True if element is a file input, False otherwise
		"""
		if self._dom_watchdog:
			return self._dom_watchdog.is_file_input(element)
		# Fallback if watchdog not available
		return (
			hasattr(element, 'node_name')
			and element.node_name.upper() == 'INPUT'
			and hasattr(element, 'attributes')
			and element.attributes.get('type', '').lower() == 'file'
		)

	async def get_selector_map(self) -> dict[int, EnhancedDOMTreeNode]:
		"""Get the current selector map from cached state or DOM watchdog.

		Returns:
			Dictionary mapping element indices to EnhancedDOMTreeNode objects
		"""
		# First try cached selector map
		if self._cached_selector_map:
			return self._cached_selector_map

		# Try to get from DOM watchdog
		if self._dom_watchdog and hasattr(self._dom_watchdog, 'selector_map'):
			return self._dom_watchdog.selector_map or {}

		# Return empty dict if nothing available
		return {}

	async def get_index_by_id(self, element_id: str) -> int | None:
		"""Find element index by its id attribute.

		Args:
			element_id: The id attribute value to search for

		Returns:
			Index of the element, or None if not found
		"""
		selector_map = await self.get_selector_map()
		for idx, element in selector_map.items():
			if element.attributes and element.attributes.get('id') == element_id:
				return idx
		return None

	async def get_index_by_class(self, class_name: str) -> int | None:
		"""Find element index by its class attribute (matches if class contains the given name).

		Args:
			class_name: The class name to search for

		Returns:
			Index of the first matching element, or None if not found
		"""
		selector_map = await self.get_selector_map()
		for idx, element in selector_map.items():
			if element.attributes:
				element_class = element.attributes.get('class', '')
				if class_name in element_class.split():
					return idx
		return None

	async def remove_highlights(self) -> None:
		"""Remove highlights from the page using CDP."""
		if not self.browser_profile.highlight_elements:
			return

		try:
			# Get cached session
			cdp_session = await self.get_or_create_cdp_session()

			# Remove highlights via JavaScript - be thorough
			script = """
			(function() {
				// Remove all browser-use highlight elements
				const highlights = document.querySelectorAll('[data-browser-use-highlight]');
				console.log('Removing', highlights.length, 'browser-use highlight elements');
				highlights.forEach(el => el.remove());

				// Also remove by ID in case selector missed anything
				const highlightContainer = document.getElementById('browser-use-debug-highlights');
				if (highlightContainer) {
					console.log('Removing highlight container by ID');
					highlightContainer.remove();
				}

				// Final cleanup - remove any orphaned tooltips
				const orphanedTooltips = document.querySelectorAll('[data-browser-use-highlight="tooltip"]');
				orphanedTooltips.forEach(el => el.remove());

				return { removed: highlights.length };
			})();
			"""
			result = await cdp_session.cdp_client.send.Runtime.evaluate(
				params={'expression': script, 'returnByValue': True}, session_id=cdp_session.session_id
			)

			# Log the result for debugging
			if result and 'result' in result and 'value' in result['result']:
				removed_count = result['result']['value'].get('removed', 0)
				self.logger.debug(f'Successfully removed {removed_count} highlight elements')
			else:
				self.logger.debug('Highlight removal completed')

		except Exception as e:
			self.logger.warning(f'Failed to remove highlights: {e}')

	@observe_debug(ignore_input=True, ignore_output=True, name='get_element_coordinates')
	async def get_element_coordinates(self, backend_node_id: int, cdp_session: CDPSession) -> DOMRect | None:
		"""Get element coordinates for a backend node ID using multiple methods.

		This method tries DOM.getContentQuads first, then falls back to DOM.getBoxModel,
		and finally uses JavaScript getBoundingClientRect as a last resort.

		Args:
			backend_node_id: The backend node ID to get coordinates for
			cdp_session: The CDP session to use

		Returns:
			DOMRect with coordinates or None if element not found/no bounds
		"""
		session_id = cdp_session.session_id
		quads = []

		# Method 1: Try DOM.getContentQuads first (best for inline elements and complex layouts)
		try:
			content_quads_result = await cdp_session.cdp_client.send.DOM.getContentQuads(
				params={'backendNodeId': backend_node_id}, session_id=session_id
			)
			if 'quads' in content_quads_result and content_quads_result['quads']:
				quads = content_quads_result['quads']
				self.logger.debug(f'Got {len(quads)} quads from DOM.getContentQuads')
			else:
				self.logger.debug(f'No quads found from DOM.getContentQuads {content_quads_result}')
		except Exception as e:
			self.logger.debug(f'DOM.getContentQuads failed: {e}')

		# Method 2: Fall back to DOM.getBoxModel
		if not quads:
			try:
				box_model = await cdp_session.cdp_client.send.DOM.getBoxModel(
					params={'backendNodeId': backend_node_id}, session_id=session_id
				)
				if 'model' in box_model and 'content' in box_model['model']:
					content_quad = box_model['model']['content']
					if len(content_quad) >= 8:
						# Convert box model format to quad format
						quads = [
							[
								content_quad[0],
								content_quad[1],  # x1, y1
								content_quad[2],
								content_quad[3],  # x2, y2
								content_quad[4],
								content_quad[5],  # x3, y3
								content_quad[6],
								content_quad[7],  # x4, y4
							]
						]
						self.logger.debug('Got quad from DOM.getBoxModel')
			except Exception as e:
				self.logger.debug(f'DOM.getBoxModel failed: {e}')

		# Method 3: Fall back to JavaScript getBoundingClientRect
		if not quads:
			try:
				result = await cdp_session.cdp_client.send.DOM.resolveNode(
					params={'backendNodeId': backend_node_id},
					session_id=session_id,
				)
				if 'object' in result and 'objectId' in result['object']:
					object_id = result['object']['objectId']
					js_result = await cdp_session.cdp_client.send.Runtime.callFunctionOn(
						params={
							'objectId': object_id,
							'functionDeclaration': """
							function() {
								const rect = this.getBoundingClientRect();
								return {
									x: rect.x,
									y: rect.y,
									width: rect.width,
									height: rect.height
								};
							}
							""",
							'returnByValue': True,
						},
						session_id=session_id,
					)
					if 'result' in js_result and 'value' in js_result['result']:
						rect_data = js_result['result']['value']
						if rect_data['width'] > 0 and rect_data['height'] > 0:
							return DOMRect(
								x=rect_data['x'], y=rect_data['y'], width=rect_data['width'], height=rect_data['height']
							)
			except Exception as e:
				self.logger.debug(f'JavaScript getBoundingClientRect failed: {e}')

		# Convert quads to bounding rectangle if we have them
		if quads:
			# Use the first quad (most relevant for the element)
			quad = quads[0]
			if len(quad) >= 8:
				# Calculate bounding rect from quad points
				x_coords = [quad[i] for i in range(0, 8, 2)]
				y_coords = [quad[i] for i in range(1, 8, 2)]

				min_x = min(x_coords)
				min_y = min(y_coords)
				max_x = max(x_coords)
				max_y = max(y_coords)

				width = max_x - min_x
				height = max_y - min_y

				if width > 0 and height > 0:
					return DOMRect(x=min_x, y=min_y, width=width, height=height)

		return None

	async def highlight_interaction_element(self, node: 'EnhancedDOMTreeNode') -> None:
		"""Temporarily highlight an element during interaction for user visibility.

		This creates a visual highlight on the browser that shows the user which element
		is being interacted with. The highlight automatically fades after the configured duration.

		Args:
			node: The DOM node to highlight with backend_node_id for coordinate lookup
		"""
		if not self.browser_profile.highlight_elements:
			return

		try:
			import json

			cdp_session = await self.get_or_create_cdp_session()

			# Get current coordinates
			rect = await self.get_element_coordinates(node.backend_node_id, cdp_session)

			color = self.browser_profile.interaction_highlight_color
			duration_ms = int(self.browser_profile.interaction_highlight_duration * 1000)

			if not rect:
				self.logger.debug(f'No coordinates found for backend node {node.backend_node_id}')
				return

			# Create animated corner brackets that start offset and animate inward
			script = f"""
			(function() {{
				const rect = {json.dumps({'x': rect.x, 'y': rect.y, 'width': rect.width, 'height': rect.height})};
				const color = {json.dumps(color)};
				const duration = {duration_ms};

				// Scale corner size based on element dimensions to ensure gaps between corners
				const maxCornerSize = 20;
				const minCornerSize = 8;
				const cornerSize = Math.max(
					minCornerSize,
					Math.min(maxCornerSize, Math.min(rect.width, rect.height) * 0.35)
				);
				const borderWidth = 3;
				const startOffset = 10; // Starting offset in pixels
				const finalOffset = -3; // Final position slightly outside the element

				// Get current scroll position
				const scrollX = window.pageXOffset || document.documentElement.scrollLeft || 0;
				const scrollY = window.pageYOffset || document.documentElement.scrollTop || 0;

				// Create container for all corners
				const container = document.createElement('div');
				container.setAttribute('data-browser-use-interaction-highlight', 'true');
				container.style.cssText = `
					position: absolute;
					left: ${{rect.x + scrollX}}px;
					top: ${{rect.y + scrollY}}px;
					width: ${{rect.width}}px;
					height: ${{rect.height}}px;
					pointer-events: none;
					z-index: 2147483647;
				`;

				// Create 4 corner brackets
				const corners = [
					{{ pos: 'top-left', startX: -startOffset, startY: -startOffset, finalX: finalOffset, finalY: finalOffset }},
					{{ pos: 'top-right', startX: startOffset, startY: -startOffset, finalX: -finalOffset, finalY: finalOffset }},
					{{ pos: 'bottom-left', startX: -startOffset, startY: startOffset, finalX: finalOffset, finalY: -finalOffset }},
					{{ pos: 'bottom-right', startX: startOffset, startY: startOffset, finalX: -finalOffset, finalY: -finalOffset }}
				];

				corners.forEach(corner => {{
					const bracket = document.createElement('div');
					bracket.style.cssText = `
						position: absolute;
						width: ${{cornerSize}}px;
						height: ${{cornerSize}}px;
						pointer-events: none;
						transition: all 0.15s ease-out;
					`;

					// Position corners
					if (corner.pos === 'top-left') {{
						bracket.style.top = '0';
						bracket.style.left = '0';
						bracket.style.borderTop = `${{borderWidth}}px solid ${{color}}`;
						bracket.style.borderLeft = `${{borderWidth}}px solid ${{color}}`;
						bracket.style.transform = `translate(${{corner.startX}}px, ${{corner.startY}}px)`;
					}} else if (corner.pos === 'top-right') {{
						bracket.style.top = '0';
						bracket.style.right = '0';
						bracket.style.borderTop = `${{borderWidth}}px solid ${{color}}`;
						bracket.style.borderRight = `${{borderWidth}}px solid ${{color}}`;
						bracket.style.transform = `translate(${{corner.startX}}px, ${{corner.startY}}px)`;
					}} else if (corner.pos === 'bottom-left') {{
						bracket.style.bottom = '0';
						bracket.style.left = '0';
						bracket.style.borderBottom = `${{borderWidth}}px solid ${{color}}`;
						bracket.style.borderLeft = `${{borderWidth}}px solid ${{color}}`;
						bracket.style.transform = `translate(${{corner.startX}}px, ${{corner.startY}}px)`;
					}} else if (corner.pos === 'bottom-right') {{
						bracket.style.bottom = '0';
						bracket.style.right = '0';
						bracket.style.borderBottom = `${{borderWidth}}px solid ${{color}}`;
						bracket.style.borderRight = `${{borderWidth}}px solid ${{color}}`;
						bracket.style.transform = `translate(${{corner.startX}}px, ${{corner.startY}}px)`;
					}}

					container.appendChild(bracket);

					// Animate to final position slightly outside the element
					setTimeout(() => {{
						bracket.style.transform = `translate(${{corner.finalX}}px, ${{corner.finalY}}px)`;
					}}, 10);
				}});

				document.body.appendChild(container);

				// Auto-remove after duration
				setTimeout(() => {{
					container.style.opacity = '0';
					container.style.transition = 'opacity 0.3s ease-out';
					setTimeout(() => container.remove(), 300);
				}}, duration);

				return {{ created: true }};
			}})();
			"""

			# Fire and forget - don't wait for completion

			await cdp_session.cdp_client.send.Runtime.evaluate(
				params={'expression': script, 'returnByValue': True}, session_id=cdp_session.session_id
			)

		except Exception as e:
			# Don't fail the action if highlighting fails
			self.logger.debug(f'Failed to highlight interaction element: {e}')

	async def highlight_coordinate_click(self, x: int, y: int) -> None:
		"""Temporarily highlight a coordinate click position for user visibility.

		This creates a visual highlight at the specified coordinates showing where
		the click action occurred. The highlight automatically fades after the configured duration.

		Args:
			x: Horizontal coordinate relative to viewport left edge
			y: Vertical coordinate relative to viewport top edge
		"""
		if not self.browser_profile.highlight_elements:
			return

		try:
			import json

			cdp_session = await self.get_or_create_cdp_session()

			color = self.browser_profile.interaction_highlight_color
			duration_ms = int(self.browser_profile.interaction_highlight_duration * 1000)

			# Create animated crosshair and circle at the click coordinates
			script = f"""
			(function() {{
				const x = {x};
				const y = {y};
				const color = {json.dumps(color)};
				const duration = {duration_ms};

				// Get current scroll position
				const scrollX = window.pageXOffset || document.documentElement.scrollLeft || 0;
				const scrollY = window.pageYOffset || document.documentElement.scrollTop || 0;

				// Create container
				const container = document.createElement('div');
				container.setAttribute('data-browser-use-coordinate-highlight', 'true');
				container.style.cssText = `
					position: absolute;
					left: ${{x + scrollX}}px;
					top: ${{y + scrollY}}px;
					width: 0;
					height: 0;
					pointer-events: none;
					z-index: 2147483647;
				`;

				// Create outer circle
				const outerCircle = document.createElement('div');
				outerCircle.style.cssText = `
					position: absolute;
					left: -15px;
					top: -15px;
					width: 30px;
					height: 30px;
					border: 3px solid ${{color}};
					border-radius: 50%;
					opacity: 0;
					transform: scale(0.3);
					transition: all 0.2s ease-out;
				`;
				container.appendChild(outerCircle);

				// Create center dot
				const centerDot = document.createElement('div');
				centerDot.style.cssText = `
					position: absolute;
					left: -4px;
					top: -4px;
					width: 8px;
					height: 8px;
					background: ${{color}};
					border-radius: 50%;
					opacity: 0;
					transform: scale(0);
					transition: all 0.15s ease-out;
				`;
				container.appendChild(centerDot);

				document.body.appendChild(container);

				// Animate in
				setTimeout(() => {{
					outerCircle.style.opacity = '0.8';
					outerCircle.style.transform = 'scale(1)';
					centerDot.style.opacity = '1';
					centerDot.style.transform = 'scale(1)';
				}}, 10);

				// Animate out and remove
				setTimeout(() => {{
					outerCircle.style.opacity = '0';
					outerCircle.style.transform = 'scale(1.5)';
					centerDot.style.opacity = '0';
					setTimeout(() => container.remove(), 300);
				}}, duration);

				return {{ created: true }};
			}})();
			"""

			# Fire and forget - don't wait for completion
			await cdp_session.cdp_client.send.Runtime.evaluate(
				params={'expression': script, 'returnByValue': True}, session_id=cdp_session.session_id
			)

		except Exception as e:
			# Don't fail the action if highlighting fails
			self.logger.debug(f'Failed to highlight coordinate click: {e}')

	async def add_highlights(self, selector_map: dict[int, 'EnhancedDOMTreeNode']) -> None:
		"""Add visual highlights to the browser DOM for user visibility."""
		if not self.browser_profile.dom_highlight_elements or not selector_map:
			return

		try:
			import json

			# Convert selector_map to the format expected by the highlighting script
			elements_data = []
			for _, node in selector_map.items():
				# Get bounding box using absolute position (includes iframe translations) if available
				if node.absolute_position:
					# Use absolute position which includes iframe coordinate translations
					rect = node.absolute_position
					bbox = {'x': rect.x, 'y': rect.y, 'width': rect.width, 'height': rect.height}

					# Only include elements with valid bounding boxes
					if bbox and bbox.get('width', 0) > 0 and bbox.get('height', 0) > 0:
						element = {
							'x': bbox['x'],
							'y': bbox['y'],
							'width': bbox['width'],
							'height': bbox['height'],
							'element_name': node.node_name,
							'is_clickable': node.snapshot_node.is_clickable if node.snapshot_node else True,
							'is_scrollable': getattr(node, 'is_scrollable', False),
							'attributes': node.attributes or {},
							'frame_id': getattr(node, 'frame_id', None),
							'node_id': node.node_id,
							'backend_node_id': node.backend_node_id,
							'xpath': node.xpath,
							'text_content': node.get_all_children_text()[:50]
							if hasattr(node, 'get_all_children_text')
							else node.node_value[:50],
						}
						elements_data.append(element)

			if not elements_data:
				self.logger.debug('⚠️ No valid elements to highlight')
				return

			self.logger.debug(f'📍 Creating highlights for {len(elements_data)} elements')

			# Always remove existing highlights first
			await self.remove_highlights()

			# Add a small delay to ensure removal completes
			import asyncio

			await asyncio.sleep(0.05)

			# Get CDP session
			cdp_session = await self.get_or_create_cdp_session()

			# Create the proven highlighting script from v0.6.0 with fixed positioning
			script = f"""
			(function() {{
				// Interactive elements data
				const interactiveElements = {json.dumps(elements_data)};

				console.log('=== BROWSER-USE HIGHLIGHTING ===');
				console.log('Highlighting', interactiveElements.length, 'interactive elements');

				// Double-check: Remove any existing highlight container first
				const existingContainer = document.getElementById('browser-use-debug-highlights');
				if (existingContainer) {{
					console.log('⚠️ Found existing highlight container, removing it first');
					existingContainer.remove();
				}}

				// Also remove any stray highlight elements
				const strayHighlights = document.querySelectorAll('[data-browser-use-highlight]');
				if (strayHighlights.length > 0) {{
					console.log('⚠️ Found', strayHighlights.length, 'stray highlight elements, removing them');
					strayHighlights.forEach(el => el.remove());
				}}

				// Use maximum z-index for visibility
				const HIGHLIGHT_Z_INDEX = 2147483647;

				// Create container for all highlights - use FIXED positioning (key insight from v0.6.0)
				const container = document.createElement('div');
				container.id = 'browser-use-debug-highlights';
				container.setAttribute('data-browser-use-highlight', 'container');

				container.style.cssText = `
					position: absolute;
					top: 0;
					left: 0;
					width: 100vw;
					height: 100vh;
					pointer-events: none;
					z-index: ${{HIGHLIGHT_Z_INDEX}};
					overflow: visible;
					margin: 0;
					padding: 0;
					border: none;
					outline: none;
					box-shadow: none;
					background: none;
					font-family: inherit;
				`;

				// Helper function to create text elements safely
				function createTextElement(tag, text, styles) {{
					const element = document.createElement(tag);
					element.textContent = text;
					if (styles) element.style.cssText = styles;
					return element;
				}}

				// Add highlights for each element
				interactiveElements.forEach((element, index) => {{
					const highlight = document.createElement('div');
					highlight.setAttribute('data-browser-use-highlight', 'element');
					highlight.setAttribute('data-element-id', element.backend_node_id);
					highlight.style.cssText = `
						position: absolute;
						left: ${{element.x}}px;
						top: ${{element.y}}px;
						width: ${{element.width}}px;
						height: ${{element.height}}px;
						outline: 2px dashed #4a90e2;
						outline-offset: -2px;
						background: transparent;
						pointer-events: none;
						box-sizing: content-box;
						transition: outline 0.2s ease;
						margin: 0;
						padding: 0;
						border: none;
					`;

					// Enhanced label with backend node ID
					const label = createTextElement('div', element.backend_node_id, `
						position: absolute;
						top: -20px;
						left: 0;
						background-color: #4a90e2;
						color: white;
						padding: 2px 6px;
						font-size: 11px;
						font-family: 'Monaco', 'Menlo', 'Ubuntu Mono', monospace;
						font-weight: bold;
						border-radius: 3px;
						white-space: nowrap;
						z-index: ${{HIGHLIGHT_Z_INDEX + 1}};
						box-shadow: 0 2px 4px rgba(0,0,0,0.3);
						border: none;
						outline: none;
						margin: 0;
						line-height: 1.2;
					`);

					highlight.appendChild(label);
					container.appendChild(highlight);
				}});

				// Add container to document
				document.body.appendChild(container);

				console.log('Highlighting complete - added', interactiveElements.length, 'highlights');
				return {{ added: interactiveElements.length }};
			}})();
			"""

			# Execute the script
			result = await cdp_session.cdp_client.send.Runtime.evaluate(
				params={'expression': script, 'returnByValue': True}, session_id=cdp_session.session_id
			)

			# Log the result
			if result and 'result' in result and 'value' in result['result']:
				added_count = result['result']['value'].get('added', 0)
				self.logger.debug(f'Successfully added {added_count} highlight elements to browser DOM')
			else:
				self.logger.debug('Browser highlight injection completed')

		except Exception as e:
			self.logger.warning(f'Failed to add browser highlights: {e}')
			import traceback

			self.logger.debug(f'Browser highlight traceback: {traceback.format_exc()}')

	async def _close_extension_options_pages(self) -> None:
		"""Close any extension options/welcome pages that have opened."""
		try:
			# Get all page targets from SessionManager
			page_targets = self.session_manager.get_all_page_targets()

			for target in page_targets:
				target_url = target.url
				target_id = target.target_id

				# Check if this is an extension options/welcome page
				if 'chrome-extension://' in target_url and (
					'options.html' in target_url or 'welcome.html' in target_url or 'onboarding.html' in target_url
				):
					self.logger.info(f'[BrowserSession] 🚫 Closing extension options page: {target_url}')
					try:
						await self._cdp_close_page(target_id)
					except Exception as e:
						self.logger.debug(f'[BrowserSession] Could not close extension page {target_id}: {e}')

		except Exception as e:
			self.logger.debug(f'[BrowserSession] Error closing extension options pages: {e}')

	async def send_demo_mode_log(self, message: str, level: str = 'info', metadata: dict[str, Any] | None = None) -> None:
		"""Send a message to the in-browser demo panel if enabled."""
		if not self.browser_profile.demo_mode:
			return
		demo = self.demo_mode
		if not demo:
			return
		try:
			await demo.send_log(message=message, level=level, metadata=metadata or {})
		except Exception as exc:
			self.logger.debug(f'[DemoMode] Failed to send log: {exc}')

	@property
	def downloaded_files(self) -> list[str]:
		"""Get list of files downloaded during this browser session.

		Returns:
			list[str]: List of absolute file paths to downloaded files in this session
		"""
		return self._downloaded_files.copy()

	# endregion - ========== Helper Methods ==========

	# region - ========== CDP-based replacements for browser_context operations ==========

	async def _cdp_get_all_pages(
		self,
		include_http: bool = True,
		include_about: bool = True,
		include_pages: bool = True,
		include_iframes: bool = False,
		include_workers: bool = False,
		include_chrome: bool = False,
		include_chrome_extensions: bool = False,
		include_chrome_error: bool = False,
	) -> list[TargetInfo]:
		"""Get all browser pages/tabs using SessionManager (source of truth)."""
		# Safety check - return empty list if browser not connected yet
		if not self.session_manager:
			return []
<<<<<<< HEAD
		
		async def _get_targets():
			targets = await self.cdp_client.send.Target.getTargets()
			# Filter for valid page/tab targets only
			return [
				t
				for t in targets.get('targetInfos', [])
				if self._is_valid_target(
					t,
					include_http=include_http,
					include_about=include_about,
					include_pages=include_pages,
					include_iframes=include_iframes,
					include_workers=include_workers,
					include_chrome=include_chrome,
					include_chrome_extensions=include_chrome_extensions,
					include_chrome_error=include_chrome_error,
				)
			]
		
		return await self._cdp_call_with_reconnect(_get_targets)
=======

		# Build TargetInfo dicts from SessionManager owned data (crystal clear ownership)
		result = []
		for target_id, target in self.session_manager.get_all_targets().items():
			# Create TargetInfo dict
			target_info: TargetInfo = {
				'targetId': target.target_id,
				'type': target.target_type,
				'title': target.title,
				'url': target.url,
				'attached': True,
				'canAccessOpener': False,
			}

			# Apply filters
			if self._is_valid_target(
				target_info,
				include_http=include_http,
				include_about=include_about,
				include_pages=include_pages,
				include_iframes=include_iframes,
				include_workers=include_workers,
				include_chrome=include_chrome,
				include_chrome_extensions=include_chrome_extensions,
				include_chrome_error=include_chrome_error,
			):
				result.append(target_info)

		return result
>>>>>>> 30a3c187

	async def _cdp_create_new_page(self, url: str = 'about:blank', background: bool = False, new_window: bool = False) -> str:
		"""Create a new page/tab using CDP Target.createTarget. Returns target ID."""
		# Use the root CDP client to create tabs at the browser level
		if self._cdp_client_root:
			result = await self._cdp_client_root.send.Target.createTarget(
				params={'url': url, 'newWindow': new_window, 'background': background}
			)
		else:
			# Fallback to using cdp_client if root is not available
			result = await self.cdp_client.send.Target.createTarget(
				params={'url': url, 'newWindow': new_window, 'background': background}
			)
		return result['targetId']

	async def _cdp_close_page(self, target_id: TargetID) -> None:
		"""Close a page/tab using CDP Target.closeTarget."""
		await self.cdp_client.send.Target.closeTarget(params={'targetId': target_id})

	async def _cdp_get_cookies(self) -> list[Cookie]:
		"""Get cookies using CDP Network.getCookies."""
		cdp_session = await self.get_or_create_cdp_session(target_id=None)
		result = await asyncio.wait_for(
			cdp_session.cdp_client.send.Storage.getCookies(session_id=cdp_session.session_id), timeout=8.0
		)
		return result.get('cookies', [])

	async def _cdp_set_cookies(self, cookies: list[Cookie]) -> None:
		"""Set cookies using CDP Storage.setCookies."""
		if not self.agent_focus_target_id or not cookies:
			return

		cdp_session = await self.get_or_create_cdp_session(target_id=None)
		# Storage.setCookies expects params dict with 'cookies' key
		await cdp_session.cdp_client.send.Storage.setCookies(
			params={'cookies': cookies},  # type: ignore[arg-type]
			session_id=cdp_session.session_id,
		)

	async def _cdp_clear_cookies(self) -> None:
		"""Clear all cookies using CDP Network.clearBrowserCookies."""
		cdp_session = await self.get_or_create_cdp_session()
		await cdp_session.cdp_client.send.Storage.clearCookies(session_id=cdp_session.session_id)

	async def _cdp_set_extra_headers(self, headers: dict[str, str]) -> None:
		"""Set extra HTTP headers using CDP Network.setExtraHTTPHeaders."""
		if not self.agent_focus_target_id:
			return

		cdp_session = await self.get_or_create_cdp_session()
		# await cdp_session.cdp_client.send.Network.setExtraHTTPHeaders(params={'headers': headers}, session_id=cdp_session.session_id)
		raise NotImplementedError('Not implemented yet')

	async def _cdp_grant_permissions(self, permissions: list[str], origin: str | None = None) -> None:
		"""Grant permissions using CDP Browser.grantPermissions."""
		params = {'permissions': permissions}
		# if origin:
		# 	params['origin'] = origin
		cdp_session = await self.get_or_create_cdp_session()
		# await cdp_session.cdp_client.send.Browser.grantPermissions(params=params, session_id=cdp_session.session_id)
		raise NotImplementedError('Not implemented yet')

	async def _cdp_set_geolocation(self, latitude: float, longitude: float, accuracy: float = 100) -> None:
		"""Set geolocation using CDP Emulation.setGeolocationOverride."""
		await self.cdp_client.send.Emulation.setGeolocationOverride(
			params={'latitude': latitude, 'longitude': longitude, 'accuracy': accuracy}
		)

	async def _cdp_clear_geolocation(self) -> None:
		"""Clear geolocation override using CDP."""
		await self.cdp_client.send.Emulation.clearGeolocationOverride()

	async def _cdp_add_init_script(self, script: str) -> str:
		"""Add script to evaluate on new document using CDP Page.addScriptToEvaluateOnNewDocument."""
		assert self._cdp_client_root is not None
		cdp_session = await self.get_or_create_cdp_session()

		result = await cdp_session.cdp_client.send.Page.addScriptToEvaluateOnNewDocument(
			params={'source': script, 'runImmediately': True}, session_id=cdp_session.session_id
		)
		return result['identifier']

	async def _cdp_remove_init_script(self, identifier: str) -> None:
		"""Remove script added with addScriptToEvaluateOnNewDocument."""
		cdp_session = await self.get_or_create_cdp_session(target_id=None)
		await cdp_session.cdp_client.send.Page.removeScriptToEvaluateOnNewDocument(
			params={'identifier': identifier}, session_id=cdp_session.session_id
		)

	async def _cdp_set_viewport(
		self, width: int, height: int, device_scale_factor: float = 1.0, mobile: bool = False, target_id: str | None = None
	) -> None:
		"""Set viewport using CDP Emulation.setDeviceMetricsOverride.

		Args:
			width: Viewport width
			height: Viewport height
			device_scale_factor: Device scale factor (default 1.0)
			mobile: Whether to emulate mobile device (default False)
			target_id: Optional target ID to set viewport for. If not provided, uses agent_focus.
		"""
		if target_id:
			# Set viewport for specific target
			cdp_session = await self.get_or_create_cdp_session(target_id, focus=False)
		elif self.agent_focus_target_id:
			# Use current focus - use safe API with focus=False to avoid changing focus
			try:
				cdp_session = await self.get_or_create_cdp_session(self.agent_focus_target_id, focus=False)
			except ValueError:
				self.logger.warning('Cannot set viewport: focused target has no sessions')
				return
		else:
			self.logger.warning('Cannot set viewport: no target_id provided and agent_focus not initialized')
			return

		await cdp_session.cdp_client.send.Emulation.setDeviceMetricsOverride(
			params={'width': width, 'height': height, 'deviceScaleFactor': device_scale_factor, 'mobile': mobile},
			session_id=cdp_session.session_id,
		)

	async def _cdp_get_origins(self) -> list[dict[str, Any]]:
		"""Get origins with localStorage and sessionStorage using CDP."""
		origins = []
		cdp_session = await self.get_or_create_cdp_session(target_id=None)

		try:
			# Enable DOMStorage domain to track storage
			await cdp_session.cdp_client.send.DOMStorage.enable(session_id=cdp_session.session_id)

			try:
				# Get all frames to find unique origins
				frames_result = await cdp_session.cdp_client.send.Page.getFrameTree(session_id=cdp_session.session_id)

				# Extract unique origins from frames
				unique_origins = set()

				def _extract_origins(frame_tree):
					"""Recursively extract origins from frame tree."""
					frame = frame_tree.get('frame', {})
					origin = frame.get('securityOrigin')
					if origin and origin != 'null':
						unique_origins.add(origin)

					# Process child frames
					for child in frame_tree.get('childFrames', []):
						_extract_origins(child)

				async def _get_storage_items(origin: str, is_local_storage: bool) -> list[dict[str, str]] | None:
					"""Helper to get storage items for an origin."""
					storage_type = 'localStorage' if is_local_storage else 'sessionStorage'
					try:
						result = await cdp_session.cdp_client.send.DOMStorage.getDOMStorageItems(
							params={'storageId': {'securityOrigin': origin, 'isLocalStorage': is_local_storage}},
							session_id=cdp_session.session_id,
						)

						items = []
						for item in result.get('entries', []):
							if len(item) == 2:  # Each item is [key, value]
								items.append({'name': item[0], 'value': item[1]})

						return items if items else None
					except Exception as e:
						self.logger.debug(f'Failed to get {storage_type} for {origin}: {e}')
						return None

				_extract_origins(frames_result.get('frameTree', {}))

				# For each unique origin, get localStorage and sessionStorage
				for origin in unique_origins:
					origin_data = {'origin': origin}

					# Get localStorage
					local_storage = await _get_storage_items(origin, is_local_storage=True)
					if local_storage:
						origin_data['localStorage'] = local_storage

					# Get sessionStorage
					session_storage = await _get_storage_items(origin, is_local_storage=False)
					if session_storage:
						origin_data['sessionStorage'] = session_storage

					# Only add origin if it has storage data
					if 'localStorage' in origin_data or 'sessionStorage' in origin_data:
						origins.append(origin_data)

			finally:
				# Always disable DOMStorage tracking when done
				await cdp_session.cdp_client.send.DOMStorage.disable(session_id=cdp_session.session_id)

		except Exception as e:
			self.logger.warning(f'Failed to get origins: {e}')

		return origins

	async def _cdp_get_storage_state(self) -> dict:
		"""Get storage state (cookies, localStorage, sessionStorage) using CDP."""
		# Use the _cdp_get_cookies helper which handles session attachment
		cookies = await self._cdp_get_cookies()

		# Get origins with localStorage/sessionStorage
		origins = await self._cdp_get_origins()

		return {
			'cookies': cookies,
			'origins': origins,
		}

	async def _cdp_navigate(self, url: str, target_id: TargetID | None = None) -> None:
		"""Navigate to URL using CDP Page.navigate."""
		# Use provided target_id or fall back to agent_focus_target_id

		assert self._cdp_client_root is not None, 'CDP client not initialized - browser may not be connected yet'
		assert self.agent_focus_target_id is not None, 'Agent focus not initialized - browser may not be connected yet'

		target_id_to_use = target_id or self.agent_focus_target_id
		cdp_session = await self.get_or_create_cdp_session(target_id_to_use, focus=True)

		# Use helper to navigate on the target
		await cdp_session.cdp_client.send.Page.navigate(params={'url': url}, session_id=cdp_session.session_id)

	@staticmethod
	def _is_valid_target(
		target_info: TargetInfo,
		include_http: bool = True,
		include_chrome: bool = False,
		include_chrome_extensions: bool = False,
		include_chrome_error: bool = False,
		include_about: bool = True,
		include_iframes: bool = True,
		include_pages: bool = True,
		include_workers: bool = False,
	) -> bool:
		"""Check if a target should be processed.

		Args:
			target_info: Target info dict from CDP

		Returns:
			True if target should be processed, False if it should be skipped
		"""
		target_type = target_info.get('type', '')
		url = target_info.get('url', '')

		url_allowed, type_allowed = False, False

		# Always allow new tab pages (chrome://new-tab-page/, chrome://newtab/, about:blank)
		# so they can be redirected to about:blank in connect()
		from browser_use.utils import is_new_tab_page

		if is_new_tab_page(url):
			url_allowed = True

		if url.startswith('chrome-error://') and include_chrome_error:
			url_allowed = True

		if url.startswith('chrome://') and include_chrome:
			url_allowed = True

		if url.startswith('chrome-extension://') and include_chrome_extensions:
			url_allowed = True

		# dont allow about:srcdoc! there are also other rare about: pages that we want to avoid
		if url == 'about:blank' and include_about:
			url_allowed = True

		if (url.startswith('http://') or url.startswith('https://')) and include_http:
			url_allowed = True

		if target_type in ('service_worker', 'shared_worker', 'worker') and include_workers:
			type_allowed = True

		if target_type in ('page', 'tab') and include_pages:
			type_allowed = True

		if target_type in ('iframe', 'webview') and include_iframes:
			type_allowed = True

		return url_allowed and type_allowed

	async def get_all_frames(self) -> tuple[dict[str, dict], dict[str, str]]:
		"""Get a complete frame hierarchy from all browser targets.

		Returns:
			Tuple of (all_frames, target_sessions) where:
			- all_frames: dict mapping frame_id -> frame info dict with all metadata
			- target_sessions: dict mapping target_id -> session_id for active sessions
		"""
		all_frames = {}  # frame_id -> FrameInfo dict
		target_sessions = {}  # target_id -> session_id (keep sessions alive during collection)

		# Check if cross-origin iframe support is enabled
		include_cross_origin = self.browser_profile.cross_origin_iframes

		# Get all targets - only include iframes if cross-origin support is enabled
		targets = await self._cdp_get_all_pages(
			include_http=True,
			include_about=True,
			include_pages=True,
			include_iframes=include_cross_origin,  # Only include iframe targets if flag is set
			include_workers=False,
			include_chrome=False,
			include_chrome_extensions=False,
			include_chrome_error=include_cross_origin,  # Only include error pages if cross-origin is enabled
		)
		all_targets = targets

		# First pass: collect frame trees from ALL targets
		for target in all_targets:
			target_id = target['targetId']

			# Skip iframe targets if cross-origin support is disabled
			if not include_cross_origin and target.get('type') == 'iframe':
				continue

			# When cross-origin support is disabled, only process the current target
			if not include_cross_origin:
				# Only process the current focus target
				if self.agent_focus_target_id and target_id != self.agent_focus_target_id:
					continue
				# Use the existing agent_focus target's session - use safe API with focus=False
				try:
					cdp_session = await self.get_or_create_cdp_session(self.agent_focus_target_id, focus=False)
				except ValueError:
					continue  # Skip if no session available
			else:
				# Get cached session for this target (don't change focus - iterating frames)
				cdp_session = await self.get_or_create_cdp_session(target_id, focus=False)

			if cdp_session:
				target_sessions[target_id] = cdp_session.session_id

				try:
					# Try to get frame tree (not all target types support this)
					frame_tree_result = await cdp_session.cdp_client.send.Page.getFrameTree(session_id=cdp_session.session_id)

					# Process the frame tree recursively
					def process_frame_tree(node, parent_frame_id=None):
						"""Recursively process frame tree and add to all_frames."""
						frame = node.get('frame', {})
						current_frame_id = frame.get('id')

						if current_frame_id:
							# For iframe targets, check if the frame has a parentId field
							# This indicates it's an OOPIF with a parent in another target
							actual_parent_id = frame.get('parentId') or parent_frame_id

							# Create frame info with all CDP response data plus our additions
							frame_info = {
								**frame,  # Include all original frame data: id, url, parentId, etc.
								'frameTargetId': target_id,  # Target that can access this frame
								'parentFrameId': actual_parent_id,  # Use parentId from frame if available
								'childFrameIds': [],  # Will be populated below
								'isCrossOrigin': False,  # Will be determined based on context
								'isValidTarget': self._is_valid_target(
									target,
									include_http=True,
									include_about=True,
									include_pages=True,
									include_iframes=True,
									include_workers=False,
									include_chrome=False,  # chrome://newtab, chrome://settings, etc. are not valid frames we can control (for sanity reasons)
									include_chrome_extensions=False,  # chrome-extension://
									include_chrome_error=False,  # chrome-error://  (e.g. when iframes fail to load or are blocked by uBlock Origin)
								),
							}

							# Check if frame is cross-origin based on crossOriginIsolatedContextType
							cross_origin_type = frame.get('crossOriginIsolatedContextType')
							if cross_origin_type and cross_origin_type != 'NotIsolated':
								frame_info['isCrossOrigin'] = True

							# For iframe targets, the frame itself is likely cross-origin
							if target.get('type') == 'iframe':
								frame_info['isCrossOrigin'] = True

							# Skip cross-origin frames if support is disabled
							if not include_cross_origin and frame_info.get('isCrossOrigin'):
								return  # Skip this frame and its children

							# Add child frame IDs (note: OOPIFs won't appear here)
							child_frames = node.get('childFrames', [])
							for child in child_frames:
								child_frame = child.get('frame', {})
								child_frame_id = child_frame.get('id')
								if child_frame_id:
									frame_info['childFrameIds'].append(child_frame_id)

							# Store or merge frame info
							if current_frame_id in all_frames:
								# Frame already seen from another target, merge info
								existing = all_frames[current_frame_id]
								# If this is an iframe target, it has direct access to the frame
								if target.get('type') == 'iframe':
									existing['frameTargetId'] = target_id
									existing['isCrossOrigin'] = True
							else:
								all_frames[current_frame_id] = frame_info

							# Process child frames recursively (only if we're not skipping this frame)
							if include_cross_origin or not frame_info.get('isCrossOrigin'):
								for child in child_frames:
									process_frame_tree(child, current_frame_id)

					# Process the entire frame tree
					process_frame_tree(frame_tree_result.get('frameTree', {}))

				except Exception as e:
					# Target doesn't support Page domain or has no frames
					self.logger.debug(f'Failed to get frame tree for target {target_id}: {e}')

		# Second pass: populate backend node IDs and parent target IDs
		# Only do this if cross-origin support is enabled
		if include_cross_origin:
			await self._populate_frame_metadata(all_frames, target_sessions)

		return all_frames, target_sessions

	async def _populate_frame_metadata(self, all_frames: dict[str, dict], target_sessions: dict[str, str]) -> None:
		"""Populate additional frame metadata like backend node IDs and parent target IDs.

		Args:
			all_frames: Frame hierarchy dict to populate
			target_sessions: Active target sessions
		"""
		for frame_id_iter, frame_info in all_frames.items():
			parent_frame_id = frame_info.get('parentFrameId')

			if parent_frame_id and parent_frame_id in all_frames:
				parent_frame_info = all_frames[parent_frame_id]
				parent_target_id = parent_frame_info.get('frameTargetId')

				# Store parent target ID
				frame_info['parentTargetId'] = parent_target_id

				# Try to get backend node ID from parent context
				if parent_target_id in target_sessions:
					assert parent_target_id is not None
					parent_session_id = target_sessions[parent_target_id]
					try:
						# Enable DOM domain
						await self.cdp_client.send.DOM.enable(session_id=parent_session_id)

						# Get frame owner info to find backend node ID
						frame_owner = await self.cdp_client.send.DOM.getFrameOwner(
							params={'frameId': frame_id_iter}, session_id=parent_session_id
						)

						if frame_owner:
							frame_info['backendNodeId'] = frame_owner.get('backendNodeId')
							frame_info['nodeId'] = frame_owner.get('nodeId')

					except Exception:
						# Frame owner not available (likely cross-origin)
						pass

	async def find_frame_target(self, frame_id: str, all_frames: dict[str, dict] | None = None) -> dict | None:
		"""Find the frame info for a specific frame ID.

		Args:
			frame_id: The frame ID to search for
			all_frames: Optional pre-built frame hierarchy. If None, will call get_all_frames()

		Returns:
			Frame info dict if found, None otherwise
		"""
		if all_frames is None:
			all_frames, _ = await self.get_all_frames()

		return all_frames.get(frame_id)

	async def cdp_client_for_target(self, target_id: TargetID) -> CDPSession:
		return await self.get_or_create_cdp_session(target_id, focus=False)

	async def cdp_client_for_frame(self, frame_id: str) -> CDPSession:
		"""Get a CDP client attached to the target containing the specified frame.

		Builds a unified frame hierarchy from all targets to find the correct target
		for any frame, including OOPIFs (Out-of-Process iframes).

		Args:
			frame_id: The frame ID to search for

		Returns:
			Tuple of (cdp_cdp_session, target_id) for the target containing the frame

		Raises:
			ValueError: If the frame is not found in any target
		"""
		# If cross-origin iframes are disabled, just use the main session
		if not self.browser_profile.cross_origin_iframes:
			return await self.get_or_create_cdp_session()

		# Get complete frame hierarchy
		all_frames, target_sessions = await self.get_all_frames()

		# Find the requested frame
		frame_info = await self.find_frame_target(frame_id, all_frames)

		if frame_info:
			target_id = frame_info.get('frameTargetId')

			if target_id in target_sessions:
				assert target_id is not None
				# Use existing session
				session_id = target_sessions[target_id]
				# Return the client with session attached (don't change focus)
				return await self.get_or_create_cdp_session(target_id, focus=False)

		# Frame not found
		raise ValueError(f"Frame with ID '{frame_id}' not found in any target")

	async def cdp_client_for_node(self, node: EnhancedDOMTreeNode) -> CDPSession:
		"""Get CDP client for a specific DOM node based on its frame.

		IMPORTANT: backend_node_id is only valid in the session where the DOM was captured.
		We trust the node's session_id/frame_id/target_id instead of searching all sessions.
		"""

		# Strategy 1: If node has session_id, try to use that exact session (most specific)
		if node.session_id and self.session_manager:
			try:
				# Find the CDP session by session_id from SessionManager
				cdp_session = self.session_manager.get_session(node.session_id)
				if cdp_session:
					# Get target to log URL
					target = self.session_manager.get_target(cdp_session.target_id)
					self.logger.debug(f'✅ Using session from node.session_id for node {node.backend_node_id}: {target.url}')
					return cdp_session
			except Exception as e:
				self.logger.debug(f'Failed to get session by session_id {node.session_id}: {e}')

		# Strategy 2: If node has frame_id, use that frame's session
		if node.frame_id:
			try:
				cdp_session = await self.cdp_client_for_frame(node.frame_id)
				target = self.session_manager.get_target(cdp_session.target_id)
				self.logger.debug(f'✅ Using session from node.frame_id for node {node.backend_node_id}: {target.url}')
				return cdp_session
			except Exception as e:
				self.logger.debug(f'Failed to get session for frame {node.frame_id}: {e}')

		# Strategy 3: If node has target_id, use that target's session
		if node.target_id:
			try:
				cdp_session = await self.get_or_create_cdp_session(target_id=node.target_id, focus=False)
				target = self.session_manager.get_target(cdp_session.target_id)
				self.logger.debug(f'✅ Using session from node.target_id for node {node.backend_node_id}: {target.url}')
				return cdp_session
			except Exception as e:
				self.logger.debug(f'Failed to get session for target {node.target_id}: {e}')

		# Strategy 4: Fallback to agent_focus_target_id (the page where agent is currently working)
		if self.agent_focus_target_id:
			target = self.session_manager.get_target(self.agent_focus_target_id)
			try:
				# Use safe API with focus=False to avoid changing focus
				cdp_session = await self.get_or_create_cdp_session(self.agent_focus_target_id, focus=False)
				if target:
					self.logger.warning(
						f'⚠️ Node {node.backend_node_id} has no session/frame/target info. Using agent_focus session: {target.url}'
					)
				return cdp_session
			except ValueError:
				pass  # Fall through to last resort

		# Last resort: use main session
		self.logger.error(f'❌ No session info for node {node.backend_node_id} and no agent_focus available. Using main session.')
		return await self.get_or_create_cdp_session()

	@observe_debug(ignore_input=True, ignore_output=True, name='take_screenshot')
	async def take_screenshot(
		self,
		path: str | None = None,
		full_page: bool = False,
		format: str = 'png',
		quality: int | None = None,
		clip: dict | None = None,
	) -> bytes:
		"""Take a screenshot using CDP.

		Args:
			path: Optional file path to save screenshot
			full_page: Capture entire scrollable page beyond viewport
			format: Image format ('png', 'jpeg', 'webp')
			quality: Quality 0-100 for JPEG format
			clip: Region to capture {'x': int, 'y': int, 'width': int, 'height': int}

		Returns:
			Screenshot data as bytes
		"""
		import base64

		from cdp_use.cdp.page import CaptureScreenshotParameters

		cdp_session = await self.get_or_create_cdp_session()

		# Build parameters dict explicitly to satisfy TypedDict expectations
		params: CaptureScreenshotParameters = {
			'format': format,
			'captureBeyondViewport': full_page,
		}

		if quality is not None and format == 'jpeg':
			params['quality'] = quality

		if clip:
			params['clip'] = {
				'x': clip['x'],
				'y': clip['y'],
				'width': clip['width'],
				'height': clip['height'],
				'scale': 1,
			}

		params = CaptureScreenshotParameters(**params)

		result = await cdp_session.cdp_client.send.Page.captureScreenshot(params=params, session_id=cdp_session.session_id)

		if not result or 'data' not in result:
			raise Exception('Screenshot failed - no data returned')

		screenshot_data = base64.b64decode(result['data'])

		if path:
			Path(path).write_bytes(screenshot_data)

		return screenshot_data

	async def screenshot_element(
		self,
		selector: str,
		path: str | None = None,
		format: str = 'png',
		quality: int | None = None,
	) -> bytes:
		"""Take a screenshot of a specific element.

		Args:
			selector: CSS selector for the element
			path: Optional file path to save screenshot
			format: Image format ('png', 'jpeg', 'webp')
			quality: Quality 0-100 for JPEG format

		Returns:
			Screenshot data as bytes
		"""

		bounds = await self._get_element_bounds(selector)
		if not bounds:
			raise ValueError(f"Element '{selector}' not found or has no bounds")

		return await self.take_screenshot(
			path=path,
			format=format,
			quality=quality,
			clip=bounds,
		)

	async def _get_element_bounds(self, selector: str) -> dict | None:
		"""Get element bounding box using CDP."""

		cdp_session = await self.get_or_create_cdp_session()

		# Get document
		doc = await cdp_session.cdp_client.send.DOM.getDocument(params={'depth': 1}, session_id=cdp_session.session_id)

		# Query selector
		node_result = await cdp_session.cdp_client.send.DOM.querySelector(
			params={'nodeId': doc['root']['nodeId'], 'selector': selector}, session_id=cdp_session.session_id
		)

		node_id = node_result.get('nodeId')
		if not node_id:
			return None

		# Get bounding box
		box_result = await cdp_session.cdp_client.send.DOM.getBoxModel(
			params={'nodeId': node_id}, session_id=cdp_session.session_id
		)

		box_model = box_result.get('model')
		if not box_model:
			return None

		content = box_model['content']
		return {
			'x': min(content[0], content[2], content[4], content[6]),
			'y': min(content[1], content[3], content[5], content[7]),
			'width': max(content[0], content[2], content[4], content[6]) - min(content[0], content[2], content[4], content[6]),
			'height': max(content[1], content[3], content[5], content[7]) - min(content[1], content[3], content[5], content[7]),
		}<|MERGE_RESOLUTION|>--- conflicted
+++ resolved
@@ -755,28 +755,8 @@
 			# Dispatch navigation started
 			await self.event_bus.dispatch(NavigationStartedEvent(target_id=target_id, url=event.url))
 
-<<<<<<< HEAD
-			# Navigate to URL with auto-reconnect
-			assert self.agent_focus is not None
-			async def _navigate():
-				assert self.agent_focus is not None
-				return await self.agent_focus.cdp_client.send.Page.navigate(
-					params={
-						'url': event.url,
-						'transitionType': 'address_bar',
-						# 'referrer': 'https://www.google.com',
-					},
-					session_id=self.agent_focus.session_id,
-				)
-			
-			await self._cdp_call_with_reconnect(_navigate)
-
-			# # Wait a bit to ensure page starts loading
-			await asyncio.sleep(1)
-=======
 			# Navigate to URL with proper lifecycle waiting
 			await self._navigate_and_wait(event.url, target_id)
->>>>>>> 30a3c187
 
 			# Close any extension options pages that might have opened
 			await self._close_extension_options_pages()
@@ -1028,7 +1008,6 @@
 		else:
 			raise RuntimeError('AgentFocusChangedEvent received with no target_id for newly focused tab')
 
-<<<<<<< HEAD
 		# Test that the browser is responsive by evaluating a simple expression
 		if self.agent_focus:
 			self.logger.debug('🔄 Testing tab responsiveness...')
@@ -1071,8 +1050,6 @@
 
 		# self.logger.debug('🔄 AgentFocusChangedEvent handler completed successfully')
 
-=======
->>>>>>> 30a3c187
 	async def on_FileDownloadedEvent(self, event: FileDownloadedEvent) -> None:
 		"""Track downloaded files during this session."""
 		self.logger.debug(f'FileDownloadedEvent received: {event.file_name} at {event.path}')
@@ -2982,29 +2959,6 @@
 		# Safety check - return empty list if browser not connected yet
 		if not self.session_manager:
 			return []
-<<<<<<< HEAD
-		
-		async def _get_targets():
-			targets = await self.cdp_client.send.Target.getTargets()
-			# Filter for valid page/tab targets only
-			return [
-				t
-				for t in targets.get('targetInfos', [])
-				if self._is_valid_target(
-					t,
-					include_http=include_http,
-					include_about=include_about,
-					include_pages=include_pages,
-					include_iframes=include_iframes,
-					include_workers=include_workers,
-					include_chrome=include_chrome,
-					include_chrome_extensions=include_chrome_extensions,
-					include_chrome_error=include_chrome_error,
-				)
-			]
-		
-		return await self._cdp_call_with_reconnect(_get_targets)
-=======
 
 		# Build TargetInfo dicts from SessionManager owned data (crystal clear ownership)
 		result = []
@@ -3034,7 +2988,6 @@
 				result.append(target_info)
 
 		return result
->>>>>>> 30a3c187
 
 	async def _cdp_create_new_page(self, url: str = 'about:blank', background: bool = False, new_window: bool = False) -> str:
 		"""Create a new page/tab using CDP Target.createTarget. Returns target ID."""
