--- conflicted
+++ resolved
@@ -4,12 +4,8 @@
 import logging
 from functools import cached_property
 from pathlib import Path
-<<<<<<< HEAD
-from typing import TYPE_CHECKING, Any, Callable, Literal, Self, Union, cast, overload
-=======
 from typing import TYPE_CHECKING, Any, Literal, Self, Union, cast, overload
 from urllib.parse import urlparse, urlunparse
->>>>>>> 0126a7a7
 from uuid import UUID
 
 import httpx
