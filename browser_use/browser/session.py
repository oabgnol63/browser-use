--- conflicted
+++ resolved
@@ -4,12 +4,8 @@
 import logging
 from functools import cached_property
 from pathlib import Path
-<<<<<<< HEAD
-from typing import TYPE_CHECKING, Any, Callable, Literal, Self, Union, cast
-=======
-from typing import TYPE_CHECKING, Any, Literal, Self, Union, cast, overload
+from typing import TYPE_CHECKING, Any, Callable, Literal, Self, Union, cast, overload
 from uuid import UUID
->>>>>>> 62440024
 
 import httpx
 from bubus import EventBus
@@ -289,12 +285,8 @@
 		# Core configuration
 		id: str | None = None,
 		cdp_url: str | None = None,
-<<<<<<< HEAD
 		is_local: bool = True,
 		browser_profile: BrowserProfile | CloudBrowserProfile | None = None,
-=======
-		is_local: bool = False,
-		browser_profile: BrowserProfile | None = None,
 		# Cloud browser params (don't mix with local browser params)
 		cloud_profile_id: UUID | str | None = None,
 		cloud_proxy_country_code: ProxyCountryCode | None = None,
@@ -303,7 +295,6 @@
 		profile_id: UUID | str | None = None,
 		proxy_country_code: ProxyCountryCode | None = None,
 		timeout: int | None = None,
->>>>>>> 62440024
 		# BrowserProfile fields that can be passed directly
 		# From BrowserConnectArgs
 		headers: dict[str, str] | None = None,
@@ -491,11 +482,8 @@
 	_cached_browser_state_summary: Any = PrivateAttr(default=None)
 	_cached_selector_map: dict[int, EnhancedDOMTreeNode] = PrivateAttr(default_factory=dict)
 	_downloaded_files: list[str] = PrivateAttr(default_factory=list)  # Track files downloaded during this session
-<<<<<<< HEAD
+	_closed_popup_messages: list[str] = PrivateAttr(default_factory=list)  # Store messages from auto-closed JavaScript dialogs
 	_reconnect_attempts: int = PrivateAttr(default=0)  # Track consecutive reconnection attempts
-=======
-	_closed_popup_messages: list[str] = PrivateAttr(default_factory=list)  # Store messages from auto-closed JavaScript dialogs
->>>>>>> 62440024
 
 	# Watchdogs
 	_crash_watchdog: Any | None = PrivateAttr(default=None)
