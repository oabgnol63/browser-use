"""Base watchdog class for browser monitoring components."""

import inspect
import time
from collections.abc import Iterable
from typing import Any, ClassVar

from bubus import BaseEvent, EventBus
from pydantic import BaseModel, ConfigDict, Field

from browser_use.browser.session import BrowserSession


class BaseWatchdog(BaseModel):
	"""Base class for all browser watchdogs.

	Watchdogs monitor browser state and emit events based on changes.
	They automatically register event handlers based on method names.

	Handler methods should be named: on_EventTypeName(self, event: EventTypeName)
	"""

	model_config = ConfigDict(
		arbitrary_types_allowed=True,  # allow non-serializable objects like EventBus/BrowserSession in fields
		extra='forbid',  # dont allow implicit class/instance state, everything must be a properly typed Field or PrivateAttr
		validate_assignment=False,  # avoid re-triggering  __init__ / validators on values on every assignment
		revalidate_instances='never',  # avoid re-triggering __init__ / validators and erasing private attrs
	)

	# Class variables to statically define the list of events relevant to each watchdog
	# (not enforced, just to make it easier to understand the code and debug watchdogs at runtime)
	LISTENS_TO: ClassVar[list[type[BaseEvent[Any]]]] = []  # Events this watchdog listens to
	EMITS: ClassVar[list[type[BaseEvent[Any]]]] = []  # Events this watchdog emits

	# Core dependencies
	event_bus: EventBus = Field()
	browser_session: BrowserSession = Field()

	# Shared state that other watchdogs might need to access should not be defined on BrowserSession, not here!
	# Shared helper methods needed by other watchdogs should be defined on BrowserSession, not here!
	# Alternatively, expose some events on the watchdog to allow access to state/helpers via event_bus system.

	# Private state internal to the watchdog can be defined like this on BaseWatchdog subclasses:
	# _screenshot_cache: dict[str, bytes] = PrivateAttr(default_factory=dict)
	# _browser_crash_watcher_task: asyncio.Task | None = PrivateAttr(default=None)
	# _cdp_download_tasks: WeakSet[asyncio.Task] = PrivateAttr(default_factory=WeakSet)
	# ...

	@property
	def logger(self):
		"""Get the logger from the browser session."""
		return self.browser_session.logger

	@staticmethod
	def attach_handler_to_session(browser_session: 'BrowserSession', event_class: type[BaseEvent[Any]], handler) -> None:
		"""Attach a single event handler to a browser session.

		Args:
			browser_session: The browser session to attach to
			event_class: The event class to listen for
			handler: The handler method (must start with 'on_' and end with event type)
		"""
		event_bus = browser_session.event_bus

		# Validate handler naming convention
		assert hasattr(handler, '__name__'), 'Handler must have a __name__ attribute'
		assert handler.__name__.startswith('on_'), f'Handler {handler.__name__} must start with "on_"'
		assert handler.__name__.endswith(event_class.__name__), (
			f'Handler {handler.__name__} must end with event type {event_class.__name__}'
		)

		# Get the watchdog instance if this is a bound method
		watchdog_instance = getattr(handler, '__self__', None)
		watchdog_class_name = watchdog_instance.__class__.__name__ if watchdog_instance else 'Unknown'

		# Create a wrapper function with unique name to avoid duplicate handler warnings
		# Capture handler by value to avoid closure issues
		def make_unique_handler(actual_handler):
			async def unique_handler(event):
				# just for debug logging, not used for anything else
				parent_event = event_bus.event_history.get(event.event_parent_id) if event.event_parent_id else None
				grandparent_event = (
					event_bus.event_history.get(parent_event.event_parent_id)
					if parent_event and parent_event.event_parent_id
					else None
				)
				parent = (
					f'↲  triggered by on_{parent_event.event_type}#{parent_event.event_id[-4:]}'
					if parent_event
					else '👈 by Agent'
				)
				grandparent = (
					(
						f'↲  under {grandparent_event.event_type}#{grandparent_event.event_id[-4:]}'
						if grandparent_event
						else '👈 by Agent'
					)
					if parent_event
					else ''
				)
				event_str = f'#{event.event_id[-4:]}'
				time_start = time.time()
				watchdog_and_handler_str = f'[{watchdog_class_name}.{actual_handler.__name__}({event_str})]'.ljust(54)
				browser_session.logger.debug(f'🚌 {watchdog_and_handler_str} ⏳ Starting...       {parent} {grandparent}')

				try:
					# **EXECUTE THE EVENT HANDLER FUNCTION**
					result = await actual_handler(event)

					if isinstance(result, Exception):
						raise result

					# just for debug logging, not used for anything else
					time_end = time.time()
					time_elapsed = time_end - time_start
					result_summary = '' if result is None else f' ➡️ <{type(result).__name__}>'
					parents_summary = f' {parent}'.replace('↲  triggered by ', '⤴  returned to  ').replace(
						'👈 by Agent', '👉 returned to  Agent'
					)
					browser_session.logger.debug(
						f'🚌 {watchdog_and_handler_str} Succeeded ({time_elapsed:.2f}s){result_summary}{parents_summary}'
					)
					return result
				except Exception as e:
					time_end = time.time()
					time_elapsed = time_end - time_start
					original_error = e
					browser_session.logger.error(
						f'🚌 {watchdog_and_handler_str} ❌ Failed ({time_elapsed:.2f}s): {type(e).__name__}: {e}'
					)

					# attempt to repair potentially crashed CDP session
					try:
						target_id_to_restore = None
						if browser_session.agent_focus and browser_session.agent_focus.target_id:
							# Common issue with CDP, recreate session with new socket to recover
							target_id_to_restore = browser_session.agent_focus.target_id
							browser_session.logger.debug(
								f'🚌 {watchdog_and_handler_str} ⚠️ Recreating session to try and recover crashed CDP session\n\t{browser_session.agent_focus}'
							)
							del browser_session._cdp_session_pool[browser_session.agent_focus.target_id]
							browser_session.agent_focus = await browser_session.get_or_create_cdp_session(
								target_id=target_id_to_restore, new_socket=True
							)
						else:
							await browser_session.get_or_create_cdp_session(target_id=None, new_socket=True, focus=True)
					except Exception as sub_error:
						# If the underlying transport is closed, try a root-level reconnect once
						if 'ConnectionClosedError' in str(type(sub_error)) or 'ConnectionError' in str(type(sub_error)):
							browser_session.logger.error(
<<<<<<< HEAD
								f'{red}🚌 {watchdog_and_handler_str} ❌ Browser closed or CDP Connection disconnected by remote. {red}{type(sub_error).__name__}: {sub_error}{reset}'
=======
								f'🚌 {watchdog_and_handler_str} ❌ Browser closed or CDP Connection disconnected by remote. {type(sub_error).__name__}: {sub_error}\n'
>>>>>>> 70b40f89
							)
							try:
								await browser_session.reconnect_cdp()
								browser_session.logger.debug(
									f'{yellow}🚌 {watchdog_and_handler_str} ♻️ Retrying handler once after CDP reconnect...{reset}'
								)
								retry_start = time.time()
								result = await actual_handler(event)
								retry_elapsed = time.time() - retry_start
								browser_session.logger.debug(
									f'{green}🚌 {watchdog_and_handler_str} ✅ Retry succeeded ({retry_elapsed:.2f}s){reset}'
								)
								return result
							except Exception as retry_error:
								browser_session.logger.error(
									f'{red}🚌 {watchdog_and_handler_str} ❌ Retry after reconnect failed: {type(retry_error).__name__}: {retry_error}{reset}'
								)
								raise
						else:
							browser_session.logger.error(
								f'🚌 {watchdog_and_handler_str} ❌ CDP connected but failed to re-create CDP session after error "{type(original_error).__name__}: {original_error}" in {actual_handler.__name__}({event.event_type}#{event.event_id[-4:]}): due to {type(sub_error).__name__}: {sub_error}\n'
							)

					raise

			return unique_handler

		unique_handler = make_unique_handler(handler)
		unique_handler.__name__ = f'{watchdog_class_name}.{handler.__name__}'

		# Check if this handler is already registered - throw error if duplicate
		existing_handlers = event_bus.handlers.get(event_class.__name__, [])
		handler_names = [getattr(h, '__name__', str(h)) for h in existing_handlers]

		if unique_handler.__name__ in handler_names:
			raise RuntimeError(
				f'[{watchdog_class_name}] Duplicate handler registration attempted! '
				f'Handler {unique_handler.__name__} is already registered for {event_class.__name__}. '
				f'This likely means attach_to_session() was called multiple times.'
			)

		event_bus.on(event_class, unique_handler)

	def attach_to_session(self) -> None:
		"""Attach watchdog to its browser session and start monitoring.

		This method handles event listener registration. The watchdog is already
		bound to a browser session via self.browser_session from initialization.
		"""
		# Register event handlers automatically based on method names
		assert self.browser_session is not None, 'Root CDP client not initialized - browser may not be connected yet'

		from browser_use.browser import events

		event_classes = {}
		for name in dir(events):
			obj = getattr(events, name)
			if inspect.isclass(obj) and issubclass(obj, BaseEvent) and obj is not BaseEvent:
				event_classes[name] = obj

		# Find all handler methods (on_EventName)
		registered_events = set()
		for method_name in dir(self):
			if method_name.startswith('on_') and callable(getattr(self, method_name)):
				# Extract event name from method name (on_EventName -> EventName)
				event_name = method_name[3:]  # Remove 'on_' prefix

				if event_name in event_classes:
					event_class = event_classes[event_name]

					# ASSERTION: If LISTENS_TO is defined, enforce it
					if self.LISTENS_TO:
						assert event_class in self.LISTENS_TO, (
							f'[{self.__class__.__name__}] Handler {method_name} listens to {event_name} '
							f'but {event_name} is not declared in LISTENS_TO: {[e.__name__ for e in self.LISTENS_TO]}'
						)

					handler = getattr(self, method_name)

					# Use the static helper to attach the handler
					self.attach_handler_to_session(self.browser_session, event_class, handler)
					registered_events.add(event_class)

		# ASSERTION: If LISTENS_TO is defined, ensure all declared events have handlers
		if self.LISTENS_TO:
			missing_handlers = set(self.LISTENS_TO) - registered_events
			if missing_handlers:
				missing_names = [e.__name__ for e in missing_handlers]
				self.logger.warning(
					f'[{self.__class__.__name__}] LISTENS_TO declares {missing_names} '
					f'but no handlers found (missing on_{"_, on_".join(missing_names)} methods)'
				)

	def __del__(self) -> None:
		"""Clean up any running tasks during garbage collection."""

		# A BIT OF MAGIC: Cancel any private attributes that look like asyncio tasks
		try:
			for attr_name in dir(self):
				# e.g. _browser_crash_watcher_task = asyncio.Task
				if attr_name.startswith('_') and attr_name.endswith('_task'):
					try:
						task = getattr(self, attr_name)
						if hasattr(task, 'cancel') and callable(task.cancel) and not task.done():
							task.cancel()
							# self.logger.debug(f'[{self.__class__.__name__}] Cancelled {attr_name} during cleanup')
					except Exception:
						pass  # Ignore errors during cleanup

				# e.g. _cdp_download_tasks = WeakSet[asyncio.Task] or list[asyncio.Task]
				if attr_name.startswith('_') and attr_name.endswith('_tasks') and isinstance(getattr(self, attr_name), Iterable):
					for task in getattr(self, attr_name):
						try:
							if hasattr(task, 'cancel') and callable(task.cancel) and not task.done():
								task.cancel()
								# self.logger.debug(f'[{self.__class__.__name__}] Cancelled {attr_name} during cleanup')
						except Exception:
							pass  # Ignore errors during cleanup
		except Exception as e:
			from browser_use.utils import logger

			logger.error(f'⚠️ Error during BrowserSession {self.__class__.__name__} gargabe collection __del__(): {type(e)}: {e}')<|MERGE_RESOLUTION|>--- conflicted
+++ resolved
@@ -148,29 +148,9 @@
 						# If the underlying transport is closed, try a root-level reconnect once
 						if 'ConnectionClosedError' in str(type(sub_error)) or 'ConnectionError' in str(type(sub_error)):
 							browser_session.logger.error(
-<<<<<<< HEAD
-								f'{red}🚌 {watchdog_and_handler_str} ❌ Browser closed or CDP Connection disconnected by remote. {red}{type(sub_error).__name__}: {sub_error}{reset}'
-=======
 								f'🚌 {watchdog_and_handler_str} ❌ Browser closed or CDP Connection disconnected by remote. {type(sub_error).__name__}: {sub_error}\n'
->>>>>>> 70b40f89
-							)
-							try:
-								await browser_session.reconnect_cdp()
-								browser_session.logger.debug(
-									f'{yellow}🚌 {watchdog_and_handler_str} ♻️ Retrying handler once after CDP reconnect...{reset}'
-								)
-								retry_start = time.time()
-								result = await actual_handler(event)
-								retry_elapsed = time.time() - retry_start
-								browser_session.logger.debug(
-									f'{green}🚌 {watchdog_and_handler_str} ✅ Retry succeeded ({retry_elapsed:.2f}s){reset}'
-								)
-								return result
-							except Exception as retry_error:
-								browser_session.logger.error(
-									f'{red}🚌 {watchdog_and_handler_str} ❌ Retry after reconnect failed: {type(retry_error).__name__}: {retry_error}{reset}'
-								)
-								raise
+							)
+							raise
 						else:
 							browser_session.logger.error(
 								f'🚌 {watchdog_and_handler_str} ❌ CDP connected but failed to re-create CDP session after error "{type(original_error).__name__}: {original_error}" in {actual_handler.__name__}({event.event_type}#{event.event_id[-4:]}): due to {type(sub_error).__name__}: {sub_error}\n'
