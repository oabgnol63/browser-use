--- conflicted
+++ resolved
@@ -46,25 +46,19 @@
 		browser_session: 'BrowserSession',
 		logger: logging.Logger | None = None,
 		cross_origin_iframes: bool = False,
-<<<<<<< HEAD
-		skip_iframe_documents: bool = False,
-=======
 		paint_order_filtering: bool = True,
 		max_iframes: int = 100,
 		max_iframe_depth: int = 5,
->>>>>>> 2633cf7d
+		skip_iframe_documents: bool = False,
 	):
 		self.browser_session = browser_session
 		self.logger = logger or browser_session.logger
 		self.cross_origin_iframes = cross_origin_iframes
-<<<<<<< HEAD
-		# When True, do not traverse into iframe content documents and restrict AX tree to main frame
-		self.skip_iframe_documents = skip_iframe_documents
-=======
 		self.paint_order_filtering = paint_order_filtering
 		self.max_iframes = max_iframes
 		self.max_iframe_depth = max_iframe_depth
->>>>>>> 2633cf7d
+		# When True, do not traverse into iframe content documents and restrict AX tree to main frame
+		self.skip_iframe_documents = skip_iframe_documents
 
 	async def __aenter__(self):
 		return self
