import asyncio
import gc
import inspect
import json
import logging
import re
import tempfile
import time
from collections.abc import Awaitable, Callable
from pathlib import Path
from typing import Any, Generic, Literal, TypeVar
from urllib.parse import urlparse

from dotenv import load_dotenv

from browser_use.agent.cloud_events import (
	CreateAgentOutputFileEvent,
	CreateAgentSessionEvent,
	CreateAgentStepEvent,
	CreateAgentTaskEvent,
	UpdateAgentTaskEvent,
)
from browser_use.agent.message_manager.utils import save_conversation
from browser_use.llm.base import BaseChatModel
from browser_use.llm.messages import BaseMessage, ContentPartImageParam, ContentPartTextParam, UserMessage
from browser_use.tokens.service import TokenCost

load_dotenv()

from bubus import EventBus
from pydantic import BaseModel, ValidationError
from uuid_extensions import uuid7str

from browser_use import Browser, BrowserProfile, CloudBrowserProfile, BrowserSession
from browser_use.agent.judge import construct_judge_messages

# Lazy import for gif to avoid heavy agent.views import at startup
# from browser_use.agent.gif import create_history_gif
from browser_use.agent.message_manager.service import (
	MessageManager,
)
from browser_use.agent.prompts import SystemPrompt
from browser_use.agent.views import (
	ActionResult,
	AgentError,
	AgentHistory,
	AgentHistoryList,
	AgentOutput,
	AgentSettings,
	AgentState,
	AgentStepInfo,
	AgentStructuredOutput,
	BrowserStateHistory,
	JudgementResult,
	StepMetadata,
)
from browser_use.browser.session import DEFAULT_BROWSER_PROFILE
from browser_use.browser.views import BrowserStateSummary
from browser_use.config import CONFIG
from browser_use.dom.views import DOMInteractedElement
from browser_use.filesystem.file_system import FileSystem
from browser_use.observability import observe, observe_debug
from browser_use.telemetry.service import ProductTelemetry
from browser_use.telemetry.views import AgentTelemetryEvent
from browser_use.tools.registry.views import ActionModel
from browser_use.tools.service import Tools
from browser_use.utils import (
	URL_PATTERN,
	_log_pretty_path,
	check_latest_browser_use_version,
	get_browser_use_version,
	time_execution_async,
	time_execution_sync,
)

logger = logging.getLogger(__name__)


def log_response(response: AgentOutput, registry=None, logger=None) -> None:
	"""Utility function to log the model's response."""

	# Use module logger if no logger provided
	if logger is None:
		logger = logging.getLogger(__name__)

	# Only log thinking if it's present
	if response.current_state.thinking:
		logger.debug(f'💡 Thinking:\n{response.current_state.thinking}')

	# Only log evaluation if it's not empty
	eval_goal = response.current_state.evaluation_previous_goal
	if eval_goal:
		if 'success' in eval_goal.lower():
			emoji = '👍'
			# Green color for success
			logger.info(f'  \033[32m{emoji} Eval: {eval_goal}\033[0m')
		elif 'failure' in eval_goal.lower():
			emoji = '⚠️'
			# Red color for failure
			logger.info(f'  \033[31m{emoji} Eval: {eval_goal}\033[0m')
		else:
			emoji = '❔'
			# No color for unknown/neutral
			logger.info(f'  {emoji} Eval: {eval_goal}')

	# Always log memory if present
	if response.current_state.memory:
		logger.info(f'  🧠 Memory: {response.current_state.memory}')

	# Only log next goal if it's not empty
	next_goal = response.current_state.next_goal
	if next_goal:
		# Blue color for next goal
		logger.info(f'  \033[34m🎯 Next goal: {next_goal}\033[0m')


Context = TypeVar('Context')


AgentHookFunc = Callable[['Agent'], Awaitable[None]]


class Agent(Generic[Context, AgentStructuredOutput]):
	@time_execution_sync('--init')
	def __init__(
		self,
		task: str,
		llm: BaseChatModel | None = None,
		# Optional parameters
		browser_profile: BrowserProfile | CloudBrowserProfile | None = None,
		browser_session: BrowserSession | None = None,
		browser: Browser | None = None,  # Alias for browser_session
		tools: Tools[Context] | None = None,
		controller: Tools[Context] | None = None,  # Alias for tools
		# Initial agent run parameters
		sensitive_data: dict[str, str | dict[str, str]] | None = None,
		initial_actions: list[dict[str, dict[str, Any]]] | None = None,
		# Cloud Callbacks
		register_new_step_callback: (
			Callable[['BrowserStateSummary', 'AgentOutput', int], None]  # Sync callback
			| Callable[['BrowserStateSummary', 'AgentOutput', int], Awaitable[None]]  # Async callback
			| None
		) = None,
		register_done_callback: (
			Callable[['AgentHistoryList'], Awaitable[None]]  # Async Callback
			| Callable[['AgentHistoryList'], None]  # Sync Callback
			| None
		) = None,
		register_external_agent_status_raise_error_callback: Callable[[], Awaitable[bool]] | None = None,
		register_should_stop_callback: Callable[[], Awaitable[bool]] | None = None,
		# Agent settings
		output_model_schema: type[AgentStructuredOutput] | None = None,
		use_vision: bool | Literal['auto'] = True,
		save_conversation_path: str | Path | None = None,
		save_conversation_path_encoding: str | None = 'utf-8',
		max_failures: int = 3,
		override_system_message: str | None = None,
		extend_system_message: str | None = None,
		generate_gif: bool | str = False,
		available_file_paths: list[str] | None = None,
		include_attributes: list[str] | None = None,
		max_actions_per_step: int = 4,
		use_thinking: bool = True,
		flash_mode: bool = False,
		demo_mode: bool | None = None,
		max_history_items: int | None = None,
		page_extraction_llm: BaseChatModel | None = None,
		use_judge: bool = True,
		ground_truth: str | None = None,
		judge_llm: BaseChatModel | None = None,
		injected_agent_state: AgentState | None = None,
		source: str | None = None,
		file_system_path: str | None = None,
		task_id: str | None = None,
		calculate_cost: bool = False,
		display_files_in_done_text: bool = True,
		include_tool_call_examples: bool = False,
		vision_detail_level: Literal['auto', 'low', 'high'] = 'auto',
		llm_timeout: int | None = None,
		step_timeout: int = 120,
		directly_open_url: bool = True,
		include_recent_events: bool = False,
		sample_images: list[ContentPartTextParam | ContentPartImageParam] | None = None,
		final_response_after_failure: bool = True,
		llm_screenshot_size: tuple[int, int] | None = None,
		_url_shortening_limit: int = 25,
		**kwargs,
	):
		# Validate llm_screenshot_size
		if llm_screenshot_size is not None:
			if not isinstance(llm_screenshot_size, tuple) or len(llm_screenshot_size) != 2:
				raise ValueError('llm_screenshot_size must be a tuple of (width, height)')
			width, height = llm_screenshot_size
			if not isinstance(width, int) or not isinstance(height, int):
				raise ValueError('llm_screenshot_size dimensions must be integers')
			if width < 100 or height < 100:
				raise ValueError('llm_screenshot_size dimensions must be at least 100 pixels')
			self.logger.info(f'🖼️  LLM screenshot resizing enabled: {width}x{height}')
		if llm is None:
			default_llm_name = CONFIG.DEFAULT_LLM
			if default_llm_name:
				from browser_use.llm.models import get_llm_by_name

				llm = get_llm_by_name(default_llm_name)
			else:
				# No default LLM specified, use the original default
				from browser_use import ChatBrowserUse

				llm = ChatBrowserUse()

		# set flashmode = True if llm is ChatBrowserUse
		if llm.provider == 'browser-use':
			flash_mode = True

		# Auto-configure llm_screenshot_size for Claude Sonnet models
		if llm_screenshot_size is None:
			model_name = getattr(llm, 'model', '')
			if isinstance(model_name, str) and (model_name.startswith('claude-sonnet') or 'browser-use' in model_name):
				llm_screenshot_size = (1400, 850)
				logger.info('🖼️  Auto-configured LLM screenshot size for Claude Sonnet: 1400x850')

		if page_extraction_llm is None:
			page_extraction_llm = llm
		if judge_llm is None:
			judge_llm = llm
		if available_file_paths is None:
			available_file_paths = []

		# Set timeout based on model name if not explicitly provided
		if llm_timeout is None:

			def _get_model_timeout(llm_model: BaseChatModel) -> int:
				"""Determine timeout based on model name"""
				model_name = getattr(llm_model, 'model', '').lower()
				if 'gemini' in model_name:
					return 45
				elif 'groq' in model_name:
					return 30
				elif 'o3' in model_name or 'claude' in model_name or 'sonnet' in model_name or 'deepseek' in model_name:
					return 90
				else:
					return 60  # Default timeout

			llm_timeout = _get_model_timeout(llm)

		self.id = task_id or uuid7str()
		self.task_id: str = self.id
		self.session_id: str = uuid7str()

		base_profile = browser_profile or DEFAULT_BROWSER_PROFILE
		if base_profile is DEFAULT_BROWSER_PROFILE:
			base_profile = base_profile.model_copy()
		if demo_mode is not None and base_profile.demo_mode != demo_mode:
			base_profile = base_profile.model_copy(update={'demo_mode': demo_mode})
		browser_profile = base_profile

		# Handle browser vs browser_session parameter (browser takes precedence)
		if browser and browser_session:
			raise ValueError('Cannot specify both "browser" and "browser_session" parameters. Use "browser" for the cleaner API.')
		browser_session = browser or browser_session

		if browser_session is not None and demo_mode is not None and browser_session.browser_profile.demo_mode != demo_mode:
			browser_session.browser_profile = browser_session.browser_profile.model_copy(update={'demo_mode': demo_mode})

		self.browser_session = browser_session or BrowserSession(
			browser_profile=browser_profile,
			id=uuid7str()[:-4] + self.id[-4:],  # re-use the same 4-char suffix so they show up together in logs
		)

		self._demo_mode_enabled: bool = bool(self.browser_profile.demo_mode) if self.browser_session else False
		if self._demo_mode_enabled and getattr(self.browser_profile, 'headless', False):
			self.logger.warning(
				'Demo mode is enabled but the browser is headless=True; set headless=False to view the in-browser panel.'
			)

		# Initialize available file paths as direct attribute
		self.available_file_paths = available_file_paths

		# Core components
		self.task = self._enhance_task_with_schema(task, output_model_schema)
		self.llm = llm
		self.judge_llm = judge_llm
		self.directly_open_url = directly_open_url
		self.include_recent_events = include_recent_events
		self._url_shortening_limit = _url_shortening_limit
		if tools is not None:
			self.tools = tools
		elif controller is not None:
			self.tools = controller
		else:
			# Exclude screenshot tool when use_vision is not auto
			exclude_actions = ['screenshot'] if use_vision != 'auto' else []
			self.tools = Tools(exclude_actions=exclude_actions, display_files_in_done_text=display_files_in_done_text)

		# Structured output
		self.output_model_schema = output_model_schema
		if self.output_model_schema is not None:
			self.tools.use_structured_output_action(self.output_model_schema)

		self.sensitive_data = sensitive_data

		self.sample_images = sample_images

		self.settings = AgentSettings(
			use_vision=use_vision,
			vision_detail_level=vision_detail_level,
			save_conversation_path=save_conversation_path,
			save_conversation_path_encoding=save_conversation_path_encoding,
			max_failures=max_failures,
			override_system_message=override_system_message,
			extend_system_message=extend_system_message,
			generate_gif=generate_gif,
			include_attributes=include_attributes,
			max_actions_per_step=max_actions_per_step,
			use_thinking=use_thinking,
			flash_mode=flash_mode,
			max_history_items=max_history_items,
			page_extraction_llm=page_extraction_llm,
			calculate_cost=calculate_cost,
			include_tool_call_examples=include_tool_call_examples,
			llm_timeout=llm_timeout,
			step_timeout=step_timeout,
			final_response_after_failure=final_response_after_failure,
			use_judge=use_judge,
			ground_truth=ground_truth,
		)

		# Token cost service
		self.token_cost_service = TokenCost(include_cost=calculate_cost)
		self.token_cost_service.register_llm(llm)
		self.token_cost_service.register_llm(page_extraction_llm)
		self.token_cost_service.register_llm(judge_llm)

		# Initialize state
		self.state = injected_agent_state or AgentState()

		# Initialize history
		self.history = AgentHistoryList(history=[], usage=None)

		# Initialize agent directory
		import time

		timestamp = int(time.time())
		base_tmp = Path(tempfile.gettempdir())
		self.agent_directory = base_tmp / f'browser_use_agent_{self.id}_{timestamp}'

		# Initialize file system and screenshot service
		self._set_file_system(file_system_path)
		self._set_screenshot_service()

		# Action setup
		self._setup_action_models()
		self._set_browser_use_version_and_source(source)

		initial_url = None

		# only load url if no initial actions are provided
		if self.directly_open_url and not self.state.follow_up_task and not initial_actions:
			initial_url = self._extract_start_url(self.task)
			if initial_url:
				self.logger.info(f'🔗 Found URL in task: {initial_url}, adding as initial action...')
				initial_actions = [{'navigate': {'url': initial_url, 'new_tab': False}}]

		self.initial_url = initial_url

		self.initial_actions = self._convert_initial_actions(initial_actions) if initial_actions else None
		# Verify we can connect to the model
		self._verify_and_setup_llm()

		# TODO: move this logic to the LLMs
		# Handle users trying to use use_vision=True with DeepSeek models
		if 'deepseek' in self.llm.model.lower():
			self.logger.warning('⚠️ DeepSeek models do not support use_vision=True yet. Setting use_vision=False for now...')
			self.settings.use_vision = False

		# Handle users trying to use use_vision=True with XAI models
		if 'grok' in self.llm.model.lower():
			self.logger.warning('⚠️ XAI models do not support use_vision=True yet. Setting use_vision=False for now...')
			self.settings.use_vision = False

		logger.debug(
			f'{" +vision" if self.settings.use_vision else ""}'
			f' extraction_model={self.settings.page_extraction_llm.model if self.settings.page_extraction_llm else "Unknown"}'
			f'{" +file_system" if self.file_system else ""}'
		)

		# Store llm_screenshot_size in browser_session so tools can access it
		self.browser_session.llm_screenshot_size = llm_screenshot_size

		# Check if LLM is ChatAnthropic instance
		from browser_use.llm.anthropic.chat import ChatAnthropic

		is_anthropic = isinstance(self.llm, ChatAnthropic)

		# Initialize message manager with state
		# Initial system prompt with all actions - will be updated during each step
		self._message_manager = MessageManager(
			task=self.task,
			system_message=SystemPrompt(
				max_actions_per_step=self.settings.max_actions_per_step,
				override_system_message=override_system_message,
				extend_system_message=extend_system_message,
				use_thinking=self.settings.use_thinking,
				flash_mode=self.settings.flash_mode,
				is_anthropic=is_anthropic,
			).get_system_message(),
			file_system=self.file_system,
			state=self.state.message_manager_state,
			use_thinking=self.settings.use_thinking,
			# Settings that were previously in MessageManagerSettings
			include_attributes=self.settings.include_attributes,
			sensitive_data=sensitive_data,
			max_history_items=self.settings.max_history_items,
			vision_detail_level=self.settings.vision_detail_level,
			include_tool_call_examples=self.settings.include_tool_call_examples,
			include_recent_events=self.include_recent_events,
			sample_images=self.sample_images,
			llm_screenshot_size=llm_screenshot_size,
		)

		if self.sensitive_data:
			# Check if sensitive_data has domain-specific credentials
			has_domain_specific_credentials = any(isinstance(v, dict) for v in self.sensitive_data.values())

			# If no allowed_domains are configured, show a security warning
			if not self.browser_profile.allowed_domains:
				self.logger.warning(
					'⚠️ Agent(sensitive_data=••••••••) was provided but Browser(allowed_domains=[...]) is not locked down! ⚠️\n'
					'          ☠️ If the agent visits a malicious website and encounters a prompt-injection attack, your sensitive_data may be exposed!\n\n'
					'   \n'
				)

			# If we're using domain-specific credentials, validate domain patterns
			elif has_domain_specific_credentials:
				# For domain-specific format, ensure all domain patterns are included in allowed_domains
				domain_patterns = [k for k, v in self.sensitive_data.items() if isinstance(v, dict)]

				# Validate each domain pattern against allowed_domains
				for domain_pattern in domain_patterns:
					is_allowed = False
					for allowed_domain in self.browser_profile.allowed_domains:
						# Special cases that don't require URL matching
						if domain_pattern == allowed_domain or allowed_domain == '*':
							is_allowed = True
							break

						# Need to create example URLs to compare the patterns
						# Extract the domain parts, ignoring scheme
						pattern_domain = domain_pattern.split('://')[-1] if '://' in domain_pattern else domain_pattern
						allowed_domain_part = allowed_domain.split('://')[-1] if '://' in allowed_domain else allowed_domain

						# Check if pattern is covered by an allowed domain
						# Example: "google.com" is covered by "*.google.com"
						if pattern_domain == allowed_domain_part or (
							allowed_domain_part.startswith('*.')
							and (
								pattern_domain == allowed_domain_part[2:]
								or pattern_domain.endswith('.' + allowed_domain_part[2:])
							)
						):
							is_allowed = True
							break

					if not is_allowed:
						self.logger.warning(
							f'⚠️ Domain pattern "{domain_pattern}" in sensitive_data is not covered by any pattern in allowed_domains={self.browser_profile.allowed_domains}\n'
							f'   This may be a security risk as credentials could be used on unintended domains.'
						)

		# Callbacks
		self.register_new_step_callback = register_new_step_callback
		self.register_done_callback = register_done_callback
		self.register_should_stop_callback = register_should_stop_callback
		self.register_external_agent_status_raise_error_callback = register_external_agent_status_raise_error_callback

		# Telemetry
		self.telemetry = ProductTelemetry()

		# Event bus with WAL persistence
		# Default to ~/.config/browseruse/events/{agent_session_id}.jsonl
		# wal_path = CONFIG.BROWSER_USE_CONFIG_DIR / 'events' / f'{self.session_id}.jsonl'
		self.eventbus = EventBus(name=f'Agent_{str(self.id)[-4:]}')

		if self.settings.save_conversation_path:
			self.settings.save_conversation_path = Path(self.settings.save_conversation_path).expanduser().resolve()
			self.logger.info(f'💬 Saving conversation to {_log_pretty_path(self.settings.save_conversation_path)}')

		# Initialize download tracking
		assert self.browser_session is not None, 'BrowserSession is not set up'
		self.has_downloads_path = self.browser_session.browser_profile.downloads_path is not None
		if self.has_downloads_path:
			self._last_known_downloads: list[str] = []
			self.logger.debug('📁 Initialized download tracking for agent')

		# Event-based pause control (kept out of AgentState for serialization)
		self._external_pause_event = asyncio.Event()
		self._external_pause_event.set()

		# Initialize timing attributes - will be updated during run()
		self._session_start_time: float | None = None
		self._task_start_time: float | None = None

	def _enhance_task_with_schema(self, task: str, output_model_schema: type[AgentStructuredOutput] | None) -> str:
		"""Enhance task description with output schema information if provided."""
		if output_model_schema is None:
			return task

		try:
			schema = output_model_schema.model_json_schema()
			import json

			schema_json = json.dumps(schema, indent=2)

			enhancement = f'\nExpected output format: {output_model_schema.__name__}\n{schema_json}'
			return task + enhancement
		except Exception as e:
			self.logger.debug(f'Could not parse output schema: {e}')

		return task

	@property
	def logger(self) -> logging.Logger:
		"""Get instance-specific logger with task ID in the name"""

		_browser_session_id = self.browser_session.id if self.browser_session else '----'
		_current_target_id = (
			self.browser_session.agent_focus_target_id[-2:]
			if self.browser_session and self.browser_session.agent_focus_target_id
			else '--'
		)
		return logging.getLogger(f'browser_use.Agent🅰 {self.task_id[-4:]} ⇢ 🅑 {_browser_session_id[-4:]} 🅣 {_current_target_id}')

	@property
	def browser_profile(self) -> BrowserProfile | CloudBrowserProfile:
		assert self.browser_session is not None, 'BrowserSession is not set up'
		return self.browser_session.browser_profile

	async def _check_and_update_downloads(self, context: str = '') -> None:
		"""Check for new downloads and update available file paths."""
		if not self.has_downloads_path:
			return

		assert self.browser_session is not None, 'BrowserSession is not set up'

		try:
			current_downloads = self.browser_session.downloaded_files
			if current_downloads != self._last_known_downloads:
				self._update_available_file_paths(current_downloads)
				self._last_known_downloads = current_downloads
				if context:
					self.logger.debug(f'📁 {context}: Updated available files')
		except Exception as e:
			error_context = f' {context}' if context else ''
			self.logger.debug(f'📁 Failed to check for downloads{error_context}: {type(e).__name__}: {e}')

	def _update_available_file_paths(self, downloads: list[str]) -> None:
		"""Update available_file_paths with downloaded files."""
		if not self.has_downloads_path:
			return

		current_files = set(self.available_file_paths or [])
		new_files = set(downloads) - current_files

		if new_files:
			self.available_file_paths = list(current_files | new_files)

			self.logger.info(
				f'📁 Added {len(new_files)} downloaded files to available_file_paths (total: {len(self.available_file_paths)} files)'
			)
			for file_path in new_files:
				self.logger.info(f'📄 New file available: {file_path}')
		else:
			self.logger.debug(f'📁 No new downloads detected (tracking {len(current_files)} files)')

	def _set_file_system(self, file_system_path: str | None = None) -> None:
		# Check for conflicting parameters
		if self.state.file_system_state and file_system_path:
			raise ValueError(
				'Cannot provide both file_system_state (from agent state) and file_system_path. '
				'Either restore from existing state or create new file system at specified path, not both.'
			)

		# Check if we should restore from existing state first
		if self.state.file_system_state:
			try:
				# Restore file system from state at the exact same location
				self.file_system = FileSystem.from_state(self.state.file_system_state)
				# The parent directory of base_dir is the original file_system_path
				self.file_system_path = str(self.file_system.base_dir)
				self.logger.debug(f'💾 File system restored from state to: {self.file_system_path}')
				return
			except Exception as e:
				self.logger.error(f'💾 Failed to restore file system from state: {e}')
				raise e

		# Initialize new file system
		try:
			if file_system_path:
				self.file_system = FileSystem(file_system_path)
				self.file_system_path = file_system_path
			else:
				# Use the agent directory for file system
				self.file_system = FileSystem(self.agent_directory)
				self.file_system_path = str(self.agent_directory)
		except Exception as e:
			self.logger.error(f'💾 Failed to initialize file system: {e}.')
			raise e

		# Save file system state to agent state
		self.state.file_system_state = self.file_system.get_state()

		self.logger.debug(f'💾 File system path: {self.file_system_path}')

	def _set_screenshot_service(self) -> None:
		"""Initialize screenshot service using agent directory"""
		try:
			from browser_use.screenshots.service import ScreenshotService

			self.screenshot_service = ScreenshotService(self.agent_directory)
			self.logger.debug(f'📸 Screenshot service initialized in: {self.agent_directory}/screenshots')
		except Exception as e:
			self.logger.error(f'📸 Failed to initialize screenshot service: {e}.')
			raise e

	def save_file_system_state(self) -> None:
		"""Save current file system state to agent state"""
		if self.file_system:
			self.state.file_system_state = self.file_system.get_state()
		else:
			self.logger.error('💾 File system is not set up. Cannot save state.')
			raise ValueError('File system is not set up. Cannot save state.')

	def _set_browser_use_version_and_source(self, source_override: str | None = None) -> None:
		"""Get the version from pyproject.toml and determine the source of the browser-use package"""
		# Use the helper function for version detection
		version = get_browser_use_version()

		# Determine source
		try:
			package_root = Path(__file__).parent.parent.parent
			repo_files = ['.git', 'README.md', 'docs', 'examples']
			if all(Path(package_root / file).exists() for file in repo_files):
				source = 'git'
			else:
				source = 'pip'
		except Exception as e:
			self.logger.debug(f'Error determining source: {e}')
			source = 'unknown'

		if source_override is not None:
			source = source_override
		# self.logger.debug(f'Version: {version}, Source: {source}')  # moved later to _log_agent_run so that people are more likely to include it in copy-pasted support ticket logs
		self.version = version
		self.source = source

	def _setup_action_models(self) -> None:
		"""Setup dynamic action models from tools registry"""
		# Initially only include actions with no filters
		self.ActionModel = self.tools.registry.create_action_model()
		# Create output model with the dynamic actions
		if self.settings.flash_mode:
			self.AgentOutput = AgentOutput.type_with_custom_actions_flash_mode(self.ActionModel)
		elif self.settings.use_thinking:
			self.AgentOutput = AgentOutput.type_with_custom_actions(self.ActionModel)
		else:
			self.AgentOutput = AgentOutput.type_with_custom_actions_no_thinking(self.ActionModel)

		# used to force the done action when max_steps is reached
		self.DoneActionModel = self.tools.registry.create_action_model(include_actions=['done'])
		if self.settings.flash_mode:
			self.DoneAgentOutput = AgentOutput.type_with_custom_actions_flash_mode(self.DoneActionModel)
		elif self.settings.use_thinking:
			self.DoneAgentOutput = AgentOutput.type_with_custom_actions(self.DoneActionModel)
		else:
			self.DoneAgentOutput = AgentOutput.type_with_custom_actions_no_thinking(self.DoneActionModel)

	def add_new_task(self, new_task: str) -> None:
		"""Add a new task to the agent, keeping the same task_id as tasks are continuous"""
		# Simply delegate to message manager - no need for new task_id or events
		# The task continues with new instructions, it doesn't end and start a new one
		self.task = new_task
		self._message_manager.add_new_task(new_task)
		# Mark as follow-up task and recreate eventbus (gets shut down after each run)
		self.state.follow_up_task = True
		# Reset control flags so agent can continue
		self.state.stopped = False
		self.state.paused = False
		agent_id_suffix = str(self.id)[-4:].replace('-', '_')
		if agent_id_suffix and agent_id_suffix[0].isdigit():
			agent_id_suffix = 'a' + agent_id_suffix
		self.eventbus = EventBus(name=f'Agent_{agent_id_suffix}')

	async def _check_stop_or_pause(self) -> None:
		"""Check if the agent should stop or pause, and handle accordingly."""

		# Check new should_stop_callback - sets stopped state cleanly without raising
		if self.register_should_stop_callback:
			if await self.register_should_stop_callback():
				self.logger.info('External callback requested stop')
				self.state.stopped = True
				raise InterruptedError

		if self.register_external_agent_status_raise_error_callback:
			if await self.register_external_agent_status_raise_error_callback():
				raise InterruptedError

		if self.state.stopped:
			raise InterruptedError

		if self.state.paused:
			raise InterruptedError

	@observe(name='agent.step', ignore_output=True, ignore_input=True)
	@time_execution_async('--step')
	async def step(self, step_info: AgentStepInfo | None = None) -> None:
		"""Execute one step of the task"""
		# Initialize timing first, before any exceptions can occur

		self.step_start_time = time.time()

		browser_state_summary = None

		try:
			# Phase 1: Prepare context and timing
			browser_state_summary = await self._prepare_context(step_info)

			# Phase 2: Get model output and execute actions
			await self._get_next_action(browser_state_summary)
			await self._execute_actions()

			# Phase 3: Post-processing
			await self._post_process()

		except Exception as e:
			# Handle ALL exceptions in one place
			await self._handle_step_error(e)

		finally:
			await self._finalize(browser_state_summary)

	async def _prepare_context(self, step_info: AgentStepInfo | None = None) -> BrowserStateSummary:
		"""Prepare the context for the step: browser state, action models, page actions"""
		# step_start_time is now set in step() method

		assert self.browser_session is not None, 'BrowserSession is not set up'

		self.logger.debug(f'🌐 Step {self.state.n_steps}: Getting browser state...')
		# Always take screenshots for all steps
		self.logger.debug('📸 Requesting browser state with include_screenshot=True')
		browser_state_summary = await self.browser_session.get_browser_state_summary(
			include_screenshot=True,  # always capture even if use_vision=False so that cloud sync is useful (it's fast now anyway)
			include_recent_events=self.include_recent_events,
		)
		if browser_state_summary.screenshot:
			self.logger.debug(f'📸 Got browser state WITH screenshot, length: {len(browser_state_summary.screenshot)}')
		else:
			self.logger.debug('📸 Got browser state WITHOUT screenshot')

		# Check for new downloads after getting browser state (catches PDF auto-downloads and previous step downloads)
		await self._check_and_update_downloads(f'Step {self.state.n_steps}: after getting browser state')

		self._log_step_context(browser_state_summary)
		await self._check_stop_or_pause()

		# Update action models with page-specific actions
		self.logger.debug(f'📝 Step {self.state.n_steps}: Updating action models...')
		await self._update_action_models_for_page(browser_state_summary.url)

		# Get page-specific filtered actions
		page_filtered_actions = self.tools.registry.get_prompt_description(browser_state_summary.url)

		# Page-specific actions will be included directly in the browser_state message
		self.logger.debug(f'💬 Step {self.state.n_steps}: Creating state messages for context...')

		self._message_manager.create_state_messages(
			browser_state_summary=browser_state_summary,
			model_output=self.state.last_model_output,
			result=self.state.last_result,
			step_info=step_info,
			use_vision=self.settings.use_vision,
			page_filtered_actions=page_filtered_actions if page_filtered_actions else None,
			sensitive_data=self.sensitive_data,
			available_file_paths=self.available_file_paths,  # Always pass current available_file_paths
		)

		await self._force_done_after_last_step(step_info)
		await self._force_done_after_failure()
		return browser_state_summary

	@observe_debug(ignore_input=True, name='get_next_action')
	async def _get_next_action(self, browser_state_summary: BrowserStateSummary) -> None:
		"""Execute LLM interaction with retry logic and handle callbacks"""
		input_messages = self._message_manager.get_messages()
		self.logger.debug(
			f'🤖 Step {self.state.n_steps}: Calling LLM with {len(input_messages)} messages (model: {self.llm.model})...'
		)

		try:
			model_output = await asyncio.wait_for(
				self._get_model_output_with_retry(input_messages), timeout=self.settings.llm_timeout
			)
		except TimeoutError:

			@observe(name='_llm_call_timed_out_with_input')
			async def _log_model_input_to_lmnr(input_messages: list[BaseMessage]) -> None:
				"""Log the model input"""
				pass

			await _log_model_input_to_lmnr(input_messages)

			raise TimeoutError(
				f'LLM call timed out after {self.settings.llm_timeout} seconds. Keep your thinking and output short.'
			)

		self.state.last_model_output = model_output

		# Check again for paused/stopped state after getting model output
		await self._check_stop_or_pause()

		# Handle callbacks and conversation saving
		await self._handle_post_llm_processing(browser_state_summary, input_messages)

		# check again if Ctrl+C was pressed before we commit the output to history
		await self._check_stop_or_pause()

	async def _execute_actions(self) -> None:
		"""Execute the actions from model output"""
		if self.state.last_model_output is None:
			raise ValueError('No model output to execute actions from')

		result = await self.multi_act(self.state.last_model_output.action)
		self.state.last_result = result

	async def _post_process(self) -> None:
		"""Handle post-action processing like download tracking and result logging"""
		assert self.browser_session is not None, 'BrowserSession is not set up'

		# Check for new downloads after executing actions
		await self._check_and_update_downloads('after executing actions')

		# check for action errors  and len more than 1
		if self.state.last_result and len(self.state.last_result) == 1 and self.state.last_result[-1].error:
			self.state.consecutive_failures += 1
			self.logger.debug(f'🔄 Step {self.state.n_steps}: Consecutive failures: {self.state.consecutive_failures}')
			return

		if self.state.consecutive_failures > 0:
			self.state.consecutive_failures = 0
			self.logger.debug(f'🔄 Step {self.state.n_steps}: Consecutive failures reset to: {self.state.consecutive_failures}')

		# Log completion results
		if self.state.last_result and len(self.state.last_result) > 0 and self.state.last_result[-1].is_done:
			success = self.state.last_result[-1].success
			if success:
				# Green color for success
				self.logger.info(f'\n📄 \033[32m Final Result:\033[0m \n{self.state.last_result[-1].extracted_content}\n\n')
			else:
				# Red color for failure
				self.logger.info(f'\n📄 \033[31m Final Result:\033[0m \n{self.state.last_result[-1].extracted_content}\n\n')
			if self.state.last_result[-1].attachments:
				total_attachments = len(self.state.last_result[-1].attachments)
				for i, file_path in enumerate(self.state.last_result[-1].attachments):
					self.logger.info(f'👉 Attachment {i + 1 if total_attachments > 1 else ""}: {file_path}')

	async def _handle_step_error(self, error: Exception) -> None:
		"""Handle all types of errors that can occur during a step"""

		# Handle InterruptedError specially
		if isinstance(error, InterruptedError):
			error_msg = 'The agent was interrupted mid-step' + (f' - {str(error)}' if str(error) else '')
			# NOTE: This is not an error, it's a normal part of the execution when the user interrupts the agent
			self.logger.warning(f'{error_msg}')
			return

		# Handle all other exceptions
		include_trace = self.logger.isEnabledFor(logging.DEBUG)
		error_msg = AgentError.format_error(error, include_trace=include_trace)
		max_total_failures = self.settings.max_failures + int(self.settings.final_response_after_failure)
		prefix = f'❌ Result failed {self.state.consecutive_failures + 1}/{max_total_failures} times: '
		self.state.consecutive_failures += 1

		# Use WARNING for partial failures, ERROR only when max failures reached
		is_final_failure = self.state.consecutive_failures >= max_total_failures
		log_level = logging.ERROR if is_final_failure else logging.WARNING

		if 'Could not parse response' in error_msg or 'tool_use_failed' in error_msg:
			# give model a hint how output should look like
			self.logger.log(log_level, f'Model: {self.llm.model} failed')
			self.logger.log(log_level, f'{prefix}{error_msg}')
		else:
			self.logger.log(log_level, f'{prefix}{error_msg}')

		await self._demo_mode_log(f'Step error: {error_msg}', 'error', {'step': self.state.n_steps})
		self.state.last_result = [ActionResult(error=error_msg)]
		return None

	async def _finalize(self, browser_state_summary: BrowserStateSummary | None) -> None:
		"""Finalize the step with history, logging, and events"""
		step_end_time = time.time()
		if not self.state.last_result:
			return

		if browser_state_summary:
			metadata = StepMetadata(
				step_number=self.state.n_steps,
				step_start_time=self.step_start_time,
				step_end_time=step_end_time,
			)

			# Use _make_history_item like main branch
			await self._make_history_item(
				self.state.last_model_output,
				browser_state_summary,
				self.state.last_result,
				metadata,
				state_message=self._message_manager.last_state_message_text,
			)

		# Log step completion summary
		summary_message = self._log_step_completion_summary(self.step_start_time, self.state.last_result)
		if summary_message:
			await self._demo_mode_log(summary_message, 'info', {'step': self.state.n_steps})

		# Save file system state after step completion
		self.save_file_system_state()

		# Emit both step created and executed events
		if browser_state_summary and self.state.last_model_output:
			# Extract key step data for the event
			actions_data = []
			if self.state.last_model_output.action:
				for action in self.state.last_model_output.action:
					action_dict = action.model_dump() if hasattr(action, 'model_dump') else {}
					actions_data.append(action_dict)

			# Emit CreateAgentStepEvent
			step_event = CreateAgentStepEvent.from_agent_step(
				self,
				self.state.last_model_output,
				self.state.last_result,
				actions_data,
				browser_state_summary,
			)
			self.eventbus.dispatch(step_event)

		# Increment step counter after step is fully completed
		self.state.n_steps += 1

	async def _force_done_after_last_step(self, step_info: AgentStepInfo | None = None) -> None:
		"""Handle special processing for the last step"""
		if step_info and step_info.is_last_step():
			# Add last step warning if needed
			msg = 'You reached max_steps - this is your last step. Your only tool available is the "done" tool. No other tool is available. All other tools which you see in history or examples are not available.'
			msg += '\nIf the task is not yet fully finished as requested by the user, set success in "done" to false! E.g. if not all steps are fully completed. Else success to true.'
			msg += '\nInclude everything you found out for the ultimate task in the done text.'
			self.logger.debug('Last step finishing up')
			self._message_manager._add_context_message(UserMessage(content=msg))
			self.AgentOutput = self.DoneAgentOutput

	async def _force_done_after_failure(self) -> None:
		"""Force done after failure"""
		# Create recovery message
		if self.state.consecutive_failures >= self.settings.max_failures and self.settings.final_response_after_failure:
			msg = f'You failed {self.settings.max_failures} times. Therefore we terminate the agent.'
			msg += '\nYour only tool available is the "done" tool. No other tool is available. All other tools which you see in history or examples are not available.'
			msg += '\nIf the task is not yet fully finished as requested by the user, set success in "done" to false! E.g. if not all steps are fully completed. Else success to true.'
			msg += '\nInclude everything you found out for the ultimate task in the done text.'

			self.logger.debug('Force done action, because we reached max_failures.')
			self._message_manager._add_context_message(UserMessage(content=msg))
			self.AgentOutput = self.DoneAgentOutput

	@observe(ignore_input=True, ignore_output=False)
	async def _judge_trace(self) -> JudgementResult | None:
		"""Judge the trace of the agent"""
		task = self.task
		final_result = self.history.final_result() or ''
		agent_steps = self.history.agent_steps()
		screenshot_paths = [p for p in self.history.screenshot_paths() if p is not None]

		# Construct input messages for judge evaluation
		input_messages = construct_judge_messages(
			task=task,
			final_result=final_result,
			agent_steps=agent_steps,
			screenshot_paths=screenshot_paths,
			max_images=10,
			ground_truth=self.settings.ground_truth,
		)

		# Call LLM with JudgementResult as output format
		kwargs: dict = {'output_format': JudgementResult}

		# Only pass request_type for ChatBrowserUse (other providers don't support it)
		if self.judge_llm.provider == 'browser-use':
			kwargs['request_type'] = 'judge'

		try:
			response = await self.judge_llm.ainvoke(input_messages, **kwargs)
			judgement: JudgementResult = response.completion  # type: ignore[assignment]
			return judgement
		except Exception as e:
			self.logger.error(f'Judge trace failed: {e}')
			# Return a default judgement on failure
			return None

	async def _judge_and_log(self) -> None:
		"""Run judge evaluation and log the verdict"""
		judgement = await self._judge_trace()

		# Attach judgement to last action result
		if self.history.history[-1].result[-1].is_done:
			last_result = self.history.history[-1].result[-1]
			last_result.judgement = judgement

			# Get self-reported success
			self_reported_success = last_result.success

			# Log the verdict based on self-reported success and judge verdict
			if judgement:
				# If both self-reported and judge agree on success, don't log
				if self_reported_success is True and judgement.verdict is True:
					return

				judge_log = '\n'
				# If agent reported success but judge thinks it failed, show warning
				if self_reported_success is True and judgement.verdict is False:
					judge_log += '⚠️  \033[33mAgent reported success but judge thinks task failed\033[0m\n'

				# Otherwise, show full judge result
				verdict_color = '\033[32m' if judgement.verdict else '\033[31m'
				verdict_text = '✅ PASS' if judgement.verdict else '❌ FAIL'
				judge_log += f'⚖️  {verdict_color}Judge Verdict: {verdict_text}\033[0m\n'
				if judgement.failure_reason:
					judge_log += f'   Failure Reason: {judgement.failure_reason}\n'
				if judgement.reached_captcha:
					judge_log += '   🤖 Captcha Detected: Agent encountered captcha challenges\n'
					judge_log += '   👉 🥷 Use Browser Use Cloud for the most stealth browser infra: https://docs.browser-use.com/customize/browser/remote\n'
				judge_log += f'   {judgement.reasoning}\n'
				self.logger.info(judge_log)

	async def _get_model_output_with_retry(self, input_messages: list[BaseMessage]) -> AgentOutput:
		"""Get model output with retry logic for empty actions"""
		model_output = await self.get_model_output(input_messages)
		self.logger.debug(
			f'✅ Step {self.state.n_steps}: Got LLM response with {len(model_output.action) if model_output.action else 0} actions'
		)

		if (
			not model_output.action
			or not isinstance(model_output.action, list)
			or all(action.model_dump() == {} for action in model_output.action)
		):
			self.logger.warning('Model returned empty action. Retrying...')

			clarification_message = UserMessage(
				content='You forgot to return an action. Please respond with a valid JSON action according to the expected schema with your assessment and next actions.'
			)

			retry_messages = input_messages + [clarification_message]
			model_output = await self.get_model_output(retry_messages)

			if not model_output.action or all(action.model_dump() == {} for action in model_output.action):
				self.logger.warning('Model still returned empty after retry. Inserting safe noop action.')
				action_instance = self.ActionModel()
				setattr(
					action_instance,
					'done',
					{
						'success': False,
						'text': 'No next action returned by LLM!',
					},
				)
				model_output.action = [action_instance]

		return model_output

	async def _handle_post_llm_processing(
		self,
		browser_state_summary: BrowserStateSummary,
		input_messages: list[BaseMessage],
	) -> None:
		"""Handle callbacks and conversation saving after LLM interaction"""
		if self.register_new_step_callback and self.state.last_model_output:
			if inspect.iscoroutinefunction(self.register_new_step_callback):
				await self.register_new_step_callback(
					browser_state_summary,
					self.state.last_model_output,
					self.state.n_steps,
				)
			else:
				self.register_new_step_callback(
					browser_state_summary,
					self.state.last_model_output,
					self.state.n_steps,
				)

		if self.settings.save_conversation_path and self.state.last_model_output:
			# Treat save_conversation_path as a directory (consistent with other recording paths)
			conversation_dir = Path(self.settings.save_conversation_path)
			conversation_filename = f'conversation_{self.id}_{self.state.n_steps}.txt'
			target = conversation_dir / conversation_filename
			await save_conversation(
				input_messages,
				self.state.last_model_output,
				target,
				self.settings.save_conversation_path_encoding,
			)

	async def _make_history_item(
		self,
		model_output: AgentOutput | None,
		browser_state_summary: BrowserStateSummary,
		result: list[ActionResult],
		metadata: StepMetadata | None = None,
		state_message: str | None = None,
	) -> None:
		"""Create and store history item"""

		if model_output:
			interacted_elements = AgentHistory.get_interacted_element(model_output, browser_state_summary.dom_state.selector_map)
		else:
			interacted_elements = [None]

		# Store screenshot and get path
		screenshot_path = None
		if browser_state_summary.screenshot:
			self.logger.debug(
				f'📸 Storing screenshot for step {self.state.n_steps}, screenshot length: {len(browser_state_summary.screenshot)}'
			)
			screenshot_path = await self.screenshot_service.store_screenshot(browser_state_summary.screenshot, self.state.n_steps)
			self.logger.debug(f'📸 Screenshot stored at: {screenshot_path}')
		else:
			self.logger.debug(f'📸 No screenshot in browser_state_summary for step {self.state.n_steps}')

		state_history = BrowserStateHistory(
			url=browser_state_summary.url,
			title=browser_state_summary.title,
			tabs=browser_state_summary.tabs,
			interacted_element=interacted_elements,
			screenshot_path=screenshot_path,
		)

		history_item = AgentHistory(
			model_output=model_output,
			result=result,
			state=state_history,
			metadata=metadata,
			state_message=state_message,
		)

		self.history.add_item(history_item)

	def _remove_think_tags(self, text: str) -> str:
		THINK_TAGS = re.compile(r'<think>.*?</think>', re.DOTALL)
		STRAY_CLOSE_TAG = re.compile(r'.*?</think>', re.DOTALL)
		# Step 1: Remove well-formed <think>...</think>
		text = re.sub(THINK_TAGS, '', text)
		# Step 2: If there's an unmatched closing tag </think>,
		#         remove everything up to and including that.
		text = re.sub(STRAY_CLOSE_TAG, '', text)
		return text.strip()

	# region - URL replacement
	def _replace_urls_in_text(self, text: str) -> tuple[str, dict[str, str]]:
		"""Replace URLs in a text string"""

		replaced_urls: dict[str, str] = {}

		def replace_url(match: re.Match) -> str:
			"""Url can only have 1 query and 1 fragment"""
			import hashlib

			original_url = match.group(0)

			# Find where the query/fragment starts
			query_start = original_url.find('?')
			fragment_start = original_url.find('#')

			# Find the earliest position of query or fragment
			after_path_start = len(original_url)  # Default: no query/fragment
			if query_start != -1:
				after_path_start = min(after_path_start, query_start)
			if fragment_start != -1:
				after_path_start = min(after_path_start, fragment_start)

			# Split URL into base (up to path) and after_path (query + fragment)
			base_url = original_url[:after_path_start]
			after_path = original_url[after_path_start:]

			# If after_path is within the limit, don't shorten
			if len(after_path) <= self._url_shortening_limit:
				return original_url

			# If after_path is too long, truncate and add hash
			if after_path:
				truncated_after_path = after_path[: self._url_shortening_limit]
				# Create a short hash of the full after_path content
				hash_obj = hashlib.md5(after_path.encode('utf-8'))
				short_hash = hash_obj.hexdigest()[:7]
				# Create shortened URL
				shortened = f'{base_url}{truncated_after_path}...{short_hash}'
				# Only use shortened URL if it's actually shorter than the original
				if len(shortened) < len(original_url):
					replaced_urls[shortened] = original_url
					return shortened

			return original_url

		return URL_PATTERN.sub(replace_url, text), replaced_urls

	def _process_messsages_and_replace_long_urls_shorter_ones(self, input_messages: list[BaseMessage]) -> dict[str, str]:
		"""Replace long URLs with shorter ones
		? @dev edits input_messages in place

		returns:
			tuple[filtered_input_messages, urls we replaced {shorter_url: original_url}]
		"""
		from browser_use.llm.messages import AssistantMessage, UserMessage

		urls_replaced: dict[str, str] = {}

		# Process each message, in place
		for message in input_messages:
			# no need to process SystemMessage, we have control over that anyway
			if isinstance(message, (UserMessage, AssistantMessage)):
				if isinstance(message.content, str):
					# Simple string content
					message.content, replaced_urls = self._replace_urls_in_text(message.content)
					urls_replaced.update(replaced_urls)

				elif isinstance(message.content, list):
					# List of content parts
					for part in message.content:
						if isinstance(part, ContentPartTextParam):
							part.text, replaced_urls = self._replace_urls_in_text(part.text)
							urls_replaced.update(replaced_urls)

		return urls_replaced

	@staticmethod
	def _recursive_process_all_strings_inside_pydantic_model(model: BaseModel, url_replacements: dict[str, str]) -> None:
		"""Recursively process all strings inside a Pydantic model, replacing shortened URLs with originals in place."""
		for field_name, field_value in model.__dict__.items():
			if isinstance(field_value, str):
				# Replace shortened URLs with original URLs in string
				processed_string = Agent._replace_shortened_urls_in_string(field_value, url_replacements)
				setattr(model, field_name, processed_string)
			elif isinstance(field_value, BaseModel):
				# Recursively process nested Pydantic models
				Agent._recursive_process_all_strings_inside_pydantic_model(field_value, url_replacements)
			elif isinstance(field_value, dict):
				# Process dictionary values in place
				Agent._recursive_process_dict(field_value, url_replacements)
			elif isinstance(field_value, (list, tuple)):
				processed_value = Agent._recursive_process_list_or_tuple(field_value, url_replacements)
				setattr(model, field_name, processed_value)

	@staticmethod
	def _recursive_process_dict(dictionary: dict, url_replacements: dict[str, str]) -> None:
		"""Helper method to process dictionaries."""
		for k, v in dictionary.items():
			if isinstance(v, str):
				dictionary[k] = Agent._replace_shortened_urls_in_string(v, url_replacements)
			elif isinstance(v, BaseModel):
				Agent._recursive_process_all_strings_inside_pydantic_model(v, url_replacements)
			elif isinstance(v, dict):
				Agent._recursive_process_dict(v, url_replacements)
			elif isinstance(v, (list, tuple)):
				dictionary[k] = Agent._recursive_process_list_or_tuple(v, url_replacements)

	@staticmethod
	def _recursive_process_list_or_tuple(container: list | tuple, url_replacements: dict[str, str]) -> list | tuple:
		"""Helper method to process lists and tuples."""
		if isinstance(container, tuple):
			# For tuples, create a new tuple with processed items
			processed_items = []
			for item in container:
				if isinstance(item, str):
					processed_items.append(Agent._replace_shortened_urls_in_string(item, url_replacements))
				elif isinstance(item, BaseModel):
					Agent._recursive_process_all_strings_inside_pydantic_model(item, url_replacements)
					processed_items.append(item)
				elif isinstance(item, dict):
					Agent._recursive_process_dict(item, url_replacements)
					processed_items.append(item)
				elif isinstance(item, (list, tuple)):
					processed_items.append(Agent._recursive_process_list_or_tuple(item, url_replacements))
				else:
					processed_items.append(item)
			return tuple(processed_items)
		else:
			# For lists, modify in place
			for i, item in enumerate(container):
				if isinstance(item, str):
					container[i] = Agent._replace_shortened_urls_in_string(item, url_replacements)
				elif isinstance(item, BaseModel):
					Agent._recursive_process_all_strings_inside_pydantic_model(item, url_replacements)
				elif isinstance(item, dict):
					Agent._recursive_process_dict(item, url_replacements)
				elif isinstance(item, (list, tuple)):
					container[i] = Agent._recursive_process_list_or_tuple(item, url_replacements)
			return container

	@staticmethod
	def _replace_shortened_urls_in_string(text: str, url_replacements: dict[str, str]) -> str:
		"""Replace all shortened URLs in a string with their original URLs."""
		result = text
		for shortened_url, original_url in url_replacements.items():
			result = result.replace(shortened_url, original_url)
		return result

	# endregion - URL replacement

	@time_execution_async('--get_next_action')
	@observe_debug(ignore_input=True, ignore_output=True, name='get_model_output')
	async def get_model_output(self, input_messages: list[BaseMessage]) -> AgentOutput:
		"""Get next action from LLM based on current state"""

		urls_replaced = self._process_messsages_and_replace_long_urls_shorter_ones(input_messages)

		# Build kwargs for ainvoke
		# Note: ChatBrowserUse will automatically generate action descriptions from output_format schema
		kwargs: dict = {'output_format': self.AgentOutput}

		try:
			response = await self.llm.ainvoke(input_messages, **kwargs)
			parsed: AgentOutput = response.completion  # type: ignore[assignment]

			# Replace any shortened URLs in the LLM response back to original URLs
			if urls_replaced:
				self._recursive_process_all_strings_inside_pydantic_model(parsed, urls_replaced)

			# cut the number of actions to max_actions_per_step if needed
			if len(parsed.action) > self.settings.max_actions_per_step:
				parsed.action = parsed.action[: self.settings.max_actions_per_step]

			if not (hasattr(self.state, 'paused') and (self.state.paused or self.state.stopped)):
				log_response(parsed, self.tools.registry.registry, self.logger)
				await self._broadcast_model_state(parsed)

			self._log_next_action_summary(parsed)
			return parsed
		except ValidationError:
			# Just re-raise - Pydantic's validation errors are already descriptive
			raise

	async def _log_agent_run(self) -> None:
		"""Log the agent run"""
		# Blue color for task
		self.logger.info(f'\033[34m🎯 Task: {self.task}\033[0m')

		self.logger.debug(f'🤖 Browser-Use Library Version {self.version} ({self.source})')

		# Check for latest version and log upgrade message if needed
<<<<<<< HEAD
		# Wrap in try-except to handle any network or cancellation issues
		try:
			latest_version = await asyncio.wait_for(check_latest_browser_use_version(), timeout=5.0)
			if latest_version and latest_version != self.version:
				self.logger.info(
					f'📦 Newer version available: {latest_version} (current: {self.version}). Upgrade with: uv add browser-use@{latest_version}'
				)
		except (asyncio.TimeoutError, asyncio.CancelledError):
			# Silently ignore timeout or cancellation - version check is not critical
			pass
		except Exception:
			# Silently ignore any other errors - version check is not critical
			pass
=======
		latest_version = await check_latest_browser_use_version()
		if latest_version and latest_version != self.version:
			self.logger.info(
				f'📦 Newer version available: {latest_version} (current: {self.version}). Upgrade with: uv add browser-use=={latest_version}'
			)
>>>>>>> 30a3c187

	def _log_first_step_startup(self) -> None:
		"""Log startup message only on the first step"""
		if len(self.history.history) == 0:
			self.logger.info(
				f'Starting a browser-use agent with version {self.version}, with provider={self.llm.provider} and model={self.llm.model}'
			)

	def _log_step_context(self, browser_state_summary: BrowserStateSummary) -> None:
		"""Log step context information"""
		url = browser_state_summary.url if browser_state_summary else ''
		url_short = url[:50] + '...' if len(url) > 50 else url
		interactive_count = len(browser_state_summary.dom_state.selector_map) if browser_state_summary else 0
		self.logger.info('\n')
		self.logger.info(f'📍 Step {self.state.n_steps}:')
		self.logger.debug(f'Evaluating page with {interactive_count} interactive elements on: {url_short}')

	def _log_next_action_summary(self, parsed: 'AgentOutput') -> None:
		"""Log a comprehensive summary of the next action(s)"""
		if not (self.logger.isEnabledFor(logging.DEBUG) and parsed.action):
			return

		action_count = len(parsed.action)

		# Collect action details
		action_details = []
		for i, action in enumerate(parsed.action):
			action_data = action.model_dump(exclude_unset=True)
			action_name = next(iter(action_data.keys())) if action_data else 'unknown'
			action_params = action_data.get(action_name, {}) if action_data else {}

			# Format key parameters concisely
			param_summary = []
			if isinstance(action_params, dict):
				for key, value in action_params.items():
					if key == 'index':
						param_summary.append(f'#{value}')
					elif key == 'text' and isinstance(value, str):
						text_preview = value[:30] + '...' if len(value) > 30 else value
						param_summary.append(f'text="{text_preview}"')
					elif key == 'url':
						param_summary.append(f'url="{value}"')
					elif key == 'success':
						param_summary.append(f'success={value}')
					elif isinstance(value, (str, int, bool)):
						val_str = str(value)[:30] + '...' if len(str(value)) > 30 else str(value)
						param_summary.append(f'{key}={val_str}')

			param_str = f'({", ".join(param_summary)})' if param_summary else ''
			action_details.append(f'{action_name}{param_str}')

	def _prepare_demo_message(self, message: str, limit: int = 600) -> str:
		# Previously truncated long entries; keep full text for better context in demo panel
		return message.strip()

	async def _demo_mode_log(self, message: str, level: str = 'info', metadata: dict[str, Any] | None = None) -> None:
		if not self._demo_mode_enabled or not message or self.browser_session is None:
			return
		try:
			await self.browser_session.send_demo_mode_log(
				message=self._prepare_demo_message(message),
				level=level,
				metadata=metadata or {},
			)
		except Exception as exc:
			self.logger.debug(f'[DemoMode] Failed to send overlay log: {exc}')

	async def _broadcast_model_state(self, parsed: 'AgentOutput') -> None:
		if not self._demo_mode_enabled:
			return

		state = parsed.current_state
		step_meta = {'step': self.state.n_steps}

		if state.thinking:
			await self._demo_mode_log(state.thinking, 'thought', step_meta)

		if state.evaluation_previous_goal:
			eval_text = state.evaluation_previous_goal
			level = 'success' if 'success' in eval_text.lower() else 'warning' if 'failure' in eval_text.lower() else 'info'
			await self._demo_mode_log(eval_text, level, step_meta)

		if state.memory:
			await self._demo_mode_log(f'Memory: {state.memory}', 'info', step_meta)

		if state.next_goal:
			await self._demo_mode_log(f'Next goal: {state.next_goal}', 'info', step_meta)

	def _log_step_completion_summary(self, step_start_time: float, result: list[ActionResult]) -> str | None:
		"""Log step completion summary with action count, timing, and success/failure stats"""
		if not result:
			return None

		step_duration = time.time() - step_start_time
		action_count = len(result)

		# Count success and failures
		success_count = sum(1 for r in result if not r.error)
		failure_count = action_count - success_count

		# Format success/failure indicators
		success_indicator = f'✅ {success_count}' if success_count > 0 else ''
		failure_indicator = f'❌ {failure_count}' if failure_count > 0 else ''
		status_parts = [part for part in [success_indicator, failure_indicator] if part]
		status_str = ' | '.join(status_parts) if status_parts else '✅ 0'

		message = (
			f'📍 Step {self.state.n_steps}: Ran {action_count} action{"" if action_count == 1 else "s"} '
			f'in {step_duration:.2f}s: {status_str}'
		)
		self.logger.debug(message)
		return message

	def _log_final_outcome_messages(self) -> None:
		"""Log helpful messages to user based on agent run outcome"""
		# Check if agent failed
		is_successful = self.history.is_successful()

		if is_successful is False or is_successful is None:
			# Get final result to check for specific failure reasons
			final_result = self.history.final_result()
			final_result_str = str(final_result).lower() if final_result else ''

			# Check for captcha/cloudflare related failures
			captcha_keywords = ['captcha', 'cloudflare', 'recaptcha', 'challenge', 'bot detection', 'access denied']
			has_captcha_issue = any(keyword in final_result_str for keyword in captcha_keywords)

			if has_captcha_issue:
				# Suggest use_cloud=True for captcha/cloudflare issues
				task_preview = self.task[:10] if len(self.task) > 10 else self.task
				self.logger.info('')
				self.logger.info('Failed because of CAPTCHA? For better browser stealth, try:')
				self.logger.info(f'   agent = Agent(task="{task_preview}...", browser=Browser(use_cloud=True))')

			# General failure message
			self.logger.info('')
			self.logger.info('Did the Agent not work as expected? Let us fix this!')
			self.logger.info('   Open a short issue on GitHub: https://github.com/browser-use/browser-use/issues')

	def _log_agent_event(self, max_steps: int, agent_run_error: str | None = None) -> None:
		"""Sent the agent event for this run to telemetry"""

		token_summary = self.token_cost_service.get_usage_tokens_for_model(self.llm.model)

		# Prepare action_history data correctly
		action_history_data = []
		for item in self.history.history:
			if item.model_output and item.model_output.action:
				# Convert each ActionModel in the step to its dictionary representation
				step_actions = [
					action.model_dump(exclude_unset=True)
					for action in item.model_output.action
					if action  # Ensure action is not None if list allows it
				]
				action_history_data.append(step_actions)
			else:
				# Append None or [] if a step had no actions or no model output
				action_history_data.append(None)

		final_res = self.history.final_result()
		final_result_str = json.dumps(final_res) if final_res is not None else None

		# Extract judgement data if available
		judgement_data = self.history.judgement()
		judge_verdict = judgement_data.get('verdict') if judgement_data else None
		judge_reasoning = judgement_data.get('reasoning') if judgement_data else None
		judge_failure_reason = judgement_data.get('failure_reason') if judgement_data else None

		self.telemetry.capture(
			AgentTelemetryEvent(
				task=self.task,
				model=self.llm.model,
				model_provider=self.llm.provider,
				max_steps=max_steps,
				max_actions_per_step=self.settings.max_actions_per_step,
				use_vision=self.settings.use_vision,
				version=self.version,
				source=self.source,
				cdp_url=urlparse(self.browser_session.cdp_url).hostname
				if self.browser_session and self.browser_session.cdp_url
				else None,
				agent_type=None,  # Regular Agent (not code-use)
				action_errors=self.history.errors(),
				action_history=action_history_data,
				urls_visited=self.history.urls(),
				steps=self.state.n_steps,
				total_input_tokens=token_summary.prompt_tokens,
				total_output_tokens=token_summary.completion_tokens,
				prompt_cached_tokens=token_summary.prompt_cached_tokens,
				total_tokens=token_summary.total_tokens,
				total_duration_seconds=self.history.total_duration_seconds(),
				success=self.history.is_successful(),
				final_result_response=final_result_str,
				error_message=agent_run_error,
				judge_verdict=judge_verdict,
				judge_reasoning=judge_reasoning,
				judge_failure_reason=judge_failure_reason,
			)
		)

	async def take_step(self, step_info: AgentStepInfo | None = None) -> tuple[bool, bool]:
		"""Take a step

		Returns:
		        Tuple[bool, bool]: (is_done, is_valid)
		"""
		if step_info is not None and step_info.step_number == 0:
			# First step
			self._log_first_step_startup()
			# Normally there was no try catch here but the callback can raise an InterruptedError which we skip
			try:
				await self._execute_initial_actions()
			except InterruptedError:
				pass
			except Exception as e:
				raise e

		await self.step(step_info)

		if self.history.is_done():
			await self.log_completion()

			# Run judge before done callback if enabled
			if self.settings.use_judge:
				await self._judge_and_log()

			if self.register_done_callback:
				if inspect.iscoroutinefunction(self.register_done_callback):
					await self.register_done_callback(self.history)
				else:
					self.register_done_callback(self.history)
			return True, True

		return False, False

	def _extract_start_url(self, task: str) -> str | None:
		"""Extract URL from task string using naive pattern matching."""

		import re

		# Remove email addresses from task before looking for URLs
		task_without_emails = re.sub(r'\b[A-Za-z0-9._%+-]+@[A-Za-z0-9.-]+\.[A-Z|a-z]{2,}\b', '', task)

		# Look for common URL patterns
		patterns = [
			r'https?://[^\s<>"\']+',  # Full URLs with http/https
			r'(?:www\.)?[a-zA-Z0-9-]+(?:\.[a-zA-Z0-9-]+)*\.[a-zA-Z]{2,}(?:/[^\s<>"\']*)?',  # Domain names with subdomains and optional paths
		]

		# File extensions that should be excluded from URL detection
		# These are likely files rather than web pages to navigate to
		excluded_extensions = {
			# Documents
			'pdf',
			'doc',
			'docx',
			'xls',
			'xlsx',
			'ppt',
			'pptx',
			'odt',
			'ods',
			'odp',
			# Text files
			'txt',
			'md',
			'csv',
			'json',
			'xml',
			'yaml',
			'yml',
			# Archives
			'zip',
			'rar',
			'7z',
			'tar',
			'gz',
			'bz2',
			'xz',
			# Images
			'jpg',
			'jpeg',
			'png',
			'gif',
			'bmp',
			'svg',
			'webp',
			'ico',
			# Audio/Video
			'mp3',
			'mp4',
			'avi',
			'mkv',
			'mov',
			'wav',
			'flac',
			'ogg',
			# Code/Data
			'py',
			'js',
			'css',
			'java',
			'cpp',
			# Academic/Research
			'bib',
			'bibtex',
			'tex',
			'latex',
			'cls',
			'sty',
			# Other common file types
			'exe',
			'msi',
			'dmg',
			'pkg',
			'deb',
			'rpm',
			'iso',
			# GitHub/Project paths
			'polynomial',
		}

		excluded_words = {
			'never',
			'dont',
			'not',
			"don't",
		}

		found_urls = []
		for pattern in patterns:
			matches = re.finditer(pattern, task_without_emails)
			for match in matches:
				url = match.group(0)
				original_position = match.start()  # Store original position before URL modification

				# Remove trailing punctuation that's not part of URLs
				url = re.sub(r'[.,;:!?()\[\]]+$', '', url)

				# Check if URL ends with a file extension that should be excluded
				url_lower = url.lower()
				should_exclude = False
				for ext in excluded_extensions:
					if f'.{ext}' in url_lower:
						should_exclude = True
						break

				if should_exclude:
					self.logger.debug(f'Excluding URL with file extension from auto-navigation: {url}')
					continue

				# If in the 20 characters before the url position is a word in excluded_words skip to avoid "Never go to this url"
				context_start = max(0, original_position - 20)
				context_text = task_without_emails[context_start:original_position]
				if any(word.lower() in context_text.lower() for word in excluded_words):
					self.logger.debug(
						f'Excluding URL with word in excluded words from auto-navigation: {url} (context: "{context_text.strip()}")'
					)
					continue

				# Add https:// if missing (after excluded words check to avoid position calculation issues)
				if not url.startswith(('http://', 'https://')):
					url = 'https://' + url

				found_urls.append(url)

		unique_urls = list(set(found_urls))
		# If multiple URLs found, skip directly_open_urling
		if len(unique_urls) > 1:
			self.logger.debug(f'Multiple URLs found ({len(found_urls)}), skipping directly_open_url to avoid ambiguity')
			return None

		# If exactly one URL found, return it
		if len(unique_urls) == 1:
			return unique_urls[0]

		return None

	async def _execute_step(
		self,
		step: int,
		max_steps: int,
		step_info: AgentStepInfo,
		on_step_start: AgentHookFunc | None = None,
		on_step_end: AgentHookFunc | None = None,
	) -> bool:
		"""
		Execute a single step with timeout.

		Returns:
			bool: True if task is done, False otherwise
		"""
		if on_step_start is not None:
			await on_step_start(self)

		await self._demo_mode_log(
			f'Starting step {step + 1}/{max_steps}',
			'info',
			{'step': step + 1, 'total_steps': max_steps},
		)

		self.logger.debug(f'🚶 Starting step {step + 1}/{max_steps}...')

		try:
			await asyncio.wait_for(
				self.step(step_info),
				timeout=180,  # 3 minute timeout
			)
			self.logger.debug(f'✅ Completed step {step + 1}/{max_steps}')
		except TimeoutError:
			# Handle step timeout gracefully
			error_msg = f'Step {step + 1} timed out after 180 seconds'
			self.logger.error(f'⏰ {error_msg}')
			await self._demo_mode_log(error_msg, 'error', {'step': step + 1})
			self.state.consecutive_failures += 1
			self.state.last_result = [ActionResult(error=error_msg)]

		if on_step_end is not None:
			await on_step_end(self)

		if self.history.is_done():
			await self.log_completion()

			# Run judge before done callback if enabled
			if self.settings.use_judge:
				await self._judge_and_log()

			if self.register_done_callback:
				if inspect.iscoroutinefunction(self.register_done_callback):
					await self.register_done_callback(self.history)
				else:
					self.register_done_callback(self.history)

			return True

		return False

	@observe(name='agent.run', ignore_input=True, ignore_output=True)
	@time_execution_async('--run')
	async def run(
		self,
		max_steps: int = 100,
		on_step_start: AgentHookFunc | None = None,
		on_step_end: AgentHookFunc | None = None,
	) -> AgentHistoryList[AgentStructuredOutput]:
		"""Execute the task with maximum number of steps"""

		loop = asyncio.get_event_loop()
		agent_run_error: str | None = None  # Initialize error tracking variable
		self._force_exit_telemetry_logged = False  # ADDED: Flag for custom telemetry on force exit
		should_delay_close = False

		# Set up the  signal handler with callbacks specific to this agent
		from browser_use.utils import SignalHandler

		# Define the custom exit callback function for second CTRL+C
		def on_force_exit_log_telemetry():
			self._log_agent_event(max_steps=max_steps, agent_run_error='SIGINT: Cancelled by user')
			# NEW: Call the flush method on the telemetry instance
			if hasattr(self, 'telemetry') and self.telemetry:
				self.telemetry.flush()
			self._force_exit_telemetry_logged = True  # Set the flag

		signal_handler = SignalHandler(
			loop=loop,
			pause_callback=self.pause,
			resume_callback=self.resume,
			custom_exit_callback=on_force_exit_log_telemetry,  # Pass the new telemetrycallback
			exit_on_second_int=True,
		)
		signal_handler.register()

		try:
			await self._log_agent_run()

			self.logger.debug(
				f'🔧 Agent setup: Agent Session ID {self.session_id[-4:]}, Task ID {self.task_id[-4:]}, Browser Session ID {self.browser_session.id[-4:] if self.browser_session else "None"} {"(connecting via CDP)" if (self.browser_session and self.browser_session.cdp_url) else "(launching local browser)"}'
			)

			# Initialize timing for session and task
			self._session_start_time = time.time()
			self._task_start_time = self._session_start_time  # Initialize task start time

			# Only dispatch session events if this is the first run
			if not self.state.session_initialized:
				self.logger.debug('📡 Dispatching CreateAgentSessionEvent...')
				# Emit CreateAgentSessionEvent at the START of run()
				self.eventbus.dispatch(CreateAgentSessionEvent.from_agent(self))

				self.state.session_initialized = True

			self.logger.debug('📡 Dispatching CreateAgentTaskEvent...')
			# Emit CreateAgentTaskEvent at the START of run()
			self.eventbus.dispatch(CreateAgentTaskEvent.from_agent(self))

			# Log startup message on first step (only if we haven't already done steps)
			self._log_first_step_startup()
			# Start browser session and attach watchdogs
			await self.browser_session.start()
			if self._demo_mode_enabled:
				await self._demo_mode_log(f'Started task: {self.task}', 'info', {'tag': 'task'})
				await self._demo_mode_log(
					'Demo mode active - follow the side panel for live thoughts and actions.',
					'info',
					{'tag': 'status'},
				)

			# Normally there was no try catch here but the callback can raise an InterruptedError
			try:
				await self._execute_initial_actions()
			except InterruptedError:
				pass
			except Exception as e:
				raise e

			self.logger.debug(
				f'🔄 Starting main execution loop with max {max_steps} steps (currently at step {self.state.n_steps})...'
			)
			while self.state.n_steps <= max_steps:
				current_step = self.state.n_steps - 1  # Convert to 0-indexed for step_info

				# Use the consolidated pause state management
				if self.state.paused:
					self.logger.debug(f'⏸️ Step {self.state.n_steps}: Agent paused, waiting to resume...')
					await self._external_pause_event.wait()
					signal_handler.reset()

				# Check if we should stop due to too many failures, if final_response_after_failure is True, we try one last time
				if (self.state.consecutive_failures) >= self.settings.max_failures + int(
					self.settings.final_response_after_failure
				):
					self.logger.error(f'❌ Stopping due to {self.settings.max_failures} consecutive failures')
					agent_run_error = f'Stopped due to {self.settings.max_failures} consecutive failures'
					break

				# Check control flags before each step
				if self.state.stopped:
					self.logger.info('🛑 Agent stopped')
					agent_run_error = 'Agent stopped programmatically'
					break

				step_info = AgentStepInfo(step_number=current_step, max_steps=max_steps)
				is_done = await self._execute_step(current_step, max_steps, step_info, on_step_start, on_step_end)

				if is_done:
					# Agent has marked the task as done
					if self._demo_mode_enabled and self.history.history:
						final_result_text = self.history.final_result() or 'Task completed'
						await self._demo_mode_log(f'Final Result: {final_result_text}', 'success', {'tag': 'task'})

					should_delay_close = True
					break
			else:
				agent_run_error = 'Failed to complete task in maximum steps'

				self.history.add_item(
					AgentHistory(
						model_output=None,
						result=[ActionResult(error=agent_run_error, include_in_memory=True)],
						state=BrowserStateHistory(
							url='',
							title='',
							tabs=[],
							interacted_element=[],
							screenshot_path=None,
						),
						metadata=None,
					)
				)

				self.logger.info(f'❌ {agent_run_error}')

			self.history.usage = await self.token_cost_service.get_usage_summary()

			# set the model output schema and call it on the fly
			if self.history._output_model_schema is None and self.output_model_schema is not None:
				self.history._output_model_schema = self.output_model_schema

			return self.history

		except KeyboardInterrupt:
			# Already handled by our signal handler, but catch any direct KeyboardInterrupt as well
			self.logger.debug('Got KeyboardInterrupt during execution, returning current history')
			agent_run_error = 'KeyboardInterrupt'

			self.history.usage = await self.token_cost_service.get_usage_summary()

			return self.history

		except Exception as e:
			self.logger.error(f'Agent run failed with exception: {e}', exc_info=True)
			agent_run_error = str(e)
			raise e

		finally:
			if should_delay_close and self._demo_mode_enabled and agent_run_error is None:
				await asyncio.sleep(30)
			if agent_run_error:
				await self._demo_mode_log(f'Agent stopped: {agent_run_error}', 'error', {'tag': 'run'})
			# Log token usage summary
			await self.token_cost_service.log_usage_summary()

			# Unregister signal handlers before cleanup
			signal_handler.unregister()

			if not self._force_exit_telemetry_logged:  # MODIFIED: Check the flag
				try:
					self._log_agent_event(max_steps=max_steps, agent_run_error=agent_run_error)
				except Exception as log_e:  # Catch potential errors during logging itself
					self.logger.error(f'Failed to log telemetry event: {log_e}', exc_info=True)
			else:
				# ADDED: Info message when custom telemetry for SIGINT was already logged
				self.logger.debug('Telemetry for force exit (SIGINT) was logged by custom exit callback.')

			# NOTE: CreateAgentSessionEvent and CreateAgentTaskEvent are now emitted at the START of run()
			# to match backend requirements for CREATE events to be fired when entities are created,
			# not when they are completed

			# Emit UpdateAgentTaskEvent at the END of run() with final task state
			self.eventbus.dispatch(UpdateAgentTaskEvent.from_agent(self))

			# Generate GIF if needed before stopping event bus
			if self.settings.generate_gif:
				output_path: str = 'agent_history.gif'
				if isinstance(self.settings.generate_gif, str):
					output_path = self.settings.generate_gif

				# Lazy import gif module to avoid heavy startup cost
				from browser_use.agent.gif import create_history_gif

				create_history_gif(task=self.task, history=self.history, output_path=output_path)

				# Only emit output file event if GIF was actually created
				if Path(output_path).exists():
					output_event = await CreateAgentOutputFileEvent.from_agent_and_file(self, output_path)
					self.eventbus.dispatch(output_event)

			# Log final messages to user based on outcome
			self._log_final_outcome_messages()

			# Stop the event bus gracefully, waiting for all events to be processed
			# Use longer timeout to avoid deadlocks in tests with multiple agents
			await self.eventbus.stop(timeout=3.0)

			await self.close()

	@observe_debug(ignore_input=True, ignore_output=True)
	@time_execution_async('--multi_act')
	async def multi_act(self, actions: list[ActionModel]) -> list[ActionResult]:
		"""Execute multiple actions"""
		results: list[ActionResult] = []
		time_elapsed = 0
		total_actions = len(actions)

		assert self.browser_session is not None, 'BrowserSession is not set up'
		try:
			if (
				self.browser_session._cached_browser_state_summary is not None
				and self.browser_session._cached_browser_state_summary.dom_state is not None
			):
				cached_selector_map = dict(self.browser_session._cached_browser_state_summary.dom_state.selector_map)
				cached_element_hashes = {e.parent_branch_hash() for e in cached_selector_map.values()}
			else:
				cached_selector_map = {}
				cached_element_hashes = set()
		except Exception as e:
			self.logger.error(f'Error getting cached selector map: {e}')
			cached_selector_map = {}
			cached_element_hashes = set()

		for i, action in enumerate(actions):
			if i > 0:
				# ONLY ALLOW TO CALL `done` IF IT IS A SINGLE ACTION
				if action.model_dump(exclude_unset=True).get('done') is not None:
					msg = f'Done action is allowed only as a single action - stopped after action {i} / {total_actions}.'
					self.logger.debug(msg)
					break

			# wait between actions (only after first action)
			if i > 0:
				self.logger.debug(f'Waiting {self.browser_profile.wait_between_actions} seconds between actions')
				await asyncio.sleep(self.browser_profile.wait_between_actions)

			try:
				await self._check_stop_or_pause()
				# Get action name from the action model
				action_data = action.model_dump(exclude_unset=True)
				action_name = next(iter(action_data.keys())) if action_data else 'unknown'

				# Log action before execution
				await self._log_action(action, action_name, i + 1, total_actions)

				time_start = time.time()

				result = await self.tools.act(
					action=action,
					browser_session=self.browser_session,
					file_system=self.file_system,
					page_extraction_llm=self.settings.page_extraction_llm,
					sensitive_data=self.sensitive_data,
					available_file_paths=self.available_file_paths,
				)

				time_end = time.time()
				time_elapsed = time_end - time_start

				if result.error:
					await self._demo_mode_log(
						f'Action "{action_name}" failed: {result.error}',
						'error',
						{'action': action_name, 'step': self.state.n_steps},
					)
				elif result.is_done:
					completion_text = result.long_term_memory or result.extracted_content or 'Task marked as done.'
					level = 'success' if result.success is not False else 'warning'
					await self._demo_mode_log(
						completion_text,
						level,
						{'action': action_name, 'step': self.state.n_steps},
					)

				results.append(result)

				if results[-1].is_done or results[-1].error or i == total_actions - 1:
					break

			except Exception as e:
				# Handle any exceptions during action execution
				self.logger.error(f'❌ Executing action {i + 1} failed -> {type(e).__name__}: {e}')
				await self._demo_mode_log(
					f'Action "{action_name}" raised {type(e).__name__}: {e}',
					'error',
					{'action': action_name, 'step': self.state.n_steps},
				)
				raise e

		return results

	async def _log_action(self, action, action_name: str, action_num: int, total_actions: int) -> None:
		"""Log the action before execution with colored formatting"""
		# Color definitions
		blue = '\033[34m'  # Action name
		magenta = '\033[35m'  # Parameter names
		reset = '\033[0m'

		# Format action number and name
		if total_actions > 1:
			action_header = f'▶️  [{action_num}/{total_actions}] {blue}{action_name}{reset}:'
			plain_header = f'▶️  [{action_num}/{total_actions}] {action_name}:'
		else:
			action_header = f'▶️   {blue}{action_name}{reset}:'
			plain_header = f'▶️  {action_name}:'

		# Get action parameters
		action_data = action.model_dump(exclude_unset=True)
		params = action_data.get(action_name, {})

		# Build parameter parts with colored formatting
		param_parts = []
		plain_param_parts = []

		if params and isinstance(params, dict):
			for param_name, value in params.items():
				# Truncate long values for readability
				if isinstance(value, str) and len(value) > 150:
					display_value = value[:150] + '...'
				elif isinstance(value, list) and len(str(value)) > 200:
					display_value = str(value)[:200] + '...'
				else:
					display_value = value

				param_parts.append(f'{magenta}{param_name}{reset}: {display_value}')
				plain_param_parts.append(f'{param_name}: {display_value}')

		# Join all parts
		if param_parts:
			params_string = ', '.join(param_parts)
			self.logger.info(f'  {action_header} {params_string}')
		else:
			self.logger.info(f'  {action_header}')

		if self._demo_mode_enabled:
			panel_message = plain_header
			if plain_param_parts:
				panel_message = f'{panel_message} {", ".join(plain_param_parts)}'
			await self._demo_mode_log(panel_message.strip(), 'action', {'action': action_name, 'step': self.state.n_steps})

	async def log_completion(self) -> None:
		"""Log the completion of the task"""
		# self._task_end_time = time.time()
		# self._task_duration = self._task_end_time - self._task_start_time TODO: this is not working when using take_step
		if self.history.is_successful():
			self.logger.info('✅ Task completed successfully')
			await self._demo_mode_log('Task completed successfully', 'success', {'tag': 'task'})

	async def rerun_history(
		self,
		history: AgentHistoryList,
		max_retries: int = 3,
		skip_failures: bool = True,
		delay_between_actions: float = 2.0,
	) -> list[ActionResult]:
		"""
		Rerun a saved history of actions with error handling and retry logic.

		Args:
		                history: The history to replay
		                max_retries: Maximum number of retries per action
		                skip_failures: Whether to skip failed actions or stop execution
		                delay_between_actions: Delay between actions in seconds

		Returns:
		                List of action results
		"""
		# Skip cloud sync session events for rerunning (we're replaying, not starting new)
		self.state.session_initialized = True

		# Initialize browser session
		await self.browser_session.start()

		results = []

		for i, history_item in enumerate(history.history):
			goal = history_item.model_output.current_state.next_goal if history_item.model_output else ''
			step_num = history_item.metadata.step_number if history_item.metadata else i
			step_name = 'Initial actions' if step_num == 0 else f'Step {step_num}'
			self.logger.info(f'Replaying {step_name} ({i + 1}/{len(history.history)}): {goal}')

			if (
				not history_item.model_output
				or not history_item.model_output.action
				or history_item.model_output.action == [None]
			):
				self.logger.warning(f'{step_name}: No action to replay, skipping')
				results.append(ActionResult(error='No action to replay'))
				continue

			retry_count = 0
			while retry_count < max_retries:
				try:
					result = await self._execute_history_step(history_item, delay_between_actions)
					results.extend(result)
					break

				except Exception as e:
					retry_count += 1
					if retry_count == max_retries:
						error_msg = f'{step_name} failed after {max_retries} attempts: {str(e)}'
						self.logger.error(error_msg)
						if not skip_failures:
							results.append(ActionResult(error=error_msg))
							raise RuntimeError(error_msg)
					else:
						self.logger.warning(f'{step_name} failed (attempt {retry_count}/{max_retries}), retrying...')
						await asyncio.sleep(delay_between_actions)

		await self.close()
		return results

	async def _execute_initial_actions(self) -> None:
		# Execute initial actions if provided
		if self.initial_actions and not self.state.follow_up_task:
			self.logger.debug(f'⚡ Executing {len(self.initial_actions)} initial actions...')
			result = await self.multi_act(self.initial_actions)
			# update result 1 to mention that its was automatically loaded
			if result and self.initial_url and result[0].long_term_memory:
				result[0].long_term_memory = f'Found initial url and automatically loaded it. {result[0].long_term_memory}'
			self.state.last_result = result

			# Save initial actions to history as step 0 for rerun capability
			# Skip browser state capture for initial actions (usually just URL navigation)
			if self.settings.flash_mode:
				model_output = self.AgentOutput(
					evaluation_previous_goal=None,
					memory='Initial navigation',
					next_goal=None,
					action=self.initial_actions,
				)
			else:
				model_output = self.AgentOutput(
					evaluation_previous_goal='Start',
					memory=None,
					next_goal='Initial navigation',
					action=self.initial_actions,
				)

			metadata = StepMetadata(
				step_number=0,
				step_start_time=time.time(),
				step_end_time=time.time(),
			)

			# Create minimal browser state history for initial actions
			state_history = BrowserStateHistory(
				url=self.initial_url or '',
				title='Initial Actions',
				tabs=[],
				interacted_element=[None] * len(self.initial_actions),  # No DOM elements needed
				screenshot_path=None,
			)

			history_item = AgentHistory(
				model_output=model_output,
				result=result,
				state=state_history,
				metadata=metadata,
			)

			self.history.add_item(history_item)
			self.logger.debug('📝 Saved initial actions to history as step 0')
			self.logger.debug('Initial actions completed')

	async def _execute_history_step(self, history_item: AgentHistory, delay: float) -> list[ActionResult]:
		"""Execute a single step from history with element validation"""
		assert self.browser_session is not None, 'BrowserSession is not set up'
		state = await self.browser_session.get_browser_state_summary(include_screenshot=False)
		if not state or not history_item.model_output:
			raise ValueError('Invalid state or model output')
		updated_actions = []
		for i, action in enumerate(history_item.model_output.action):
			updated_action = await self._update_action_indices(
				history_item.state.interacted_element[i],
				action,
				state,
			)
			updated_actions.append(updated_action)

			if updated_action is None:
				raise ValueError(f'Could not find matching element {i} in current page')

		result = await self.multi_act(updated_actions)

		await asyncio.sleep(delay)
		return result

	async def _update_action_indices(
		self,
		historical_element: DOMInteractedElement | None,
		action: ActionModel,  # Type this properly based on your action model
		browser_state_summary: BrowserStateSummary,
	) -> ActionModel | None:
		"""
		Update action indices based on current page state.
		Returns updated action or None if element cannot be found.
		"""
		if not historical_element or not browser_state_summary.dom_state.selector_map:
			return action

		# selector_hash_map = {hash(e): e for e in browser_state_summary.dom_state.selector_map.values()}

		highlight_index, current_element = next(
			(
				(highlight_index, element)
				for highlight_index, element in browser_state_summary.dom_state.selector_map.items()
				if element.element_hash == historical_element.element_hash
			),
			(None, None),
		)

		if not current_element or highlight_index is None:
			return None

		old_index = action.get_index()
		if old_index != highlight_index:
			action.set_index(highlight_index)
			self.logger.info(f'Element moved in DOM, updated index from {old_index} to {highlight_index}')

		return action

	async def load_and_rerun(self, history_file: str | Path | None = None, **kwargs) -> list[ActionResult]:
		"""
		Load history from file and rerun it.

		Args:
		                history_file: Path to the history file
		                **kwargs: Additional arguments passed to rerun_history
		"""
		if not history_file:
			history_file = 'AgentHistory.json'
		history = AgentHistoryList.load_from_file(history_file, self.AgentOutput)
		return await self.rerun_history(history, **kwargs)

	def save_history(self, file_path: str | Path | None = None) -> None:
		"""Save the history to a file with sensitive data filtering"""
		if not file_path:
			file_path = 'AgentHistory.json'
		self.history.save_to_file(file_path, sensitive_data=self.sensitive_data)

	def pause(self) -> None:
		"""Pause the agent before the next step"""
		print('\n\n⏸️ Paused the agent and left the browser open.\n\tPress [Enter] to resume or [Ctrl+C] again to quit.')
		self.state.paused = True
		self._external_pause_event.clear()

	def resume(self) -> None:
		"""Resume the agent"""
		# TODO: Locally the browser got closed
		print('----------------------------------------------------------------------')
		print('▶️  Resuming agent execution where it left off...\n')
		self.state.paused = False
		self._external_pause_event.set()

	def stop(self) -> None:
		"""Stop the agent"""
		self.logger.info('⏹️ Agent stopping')
		self.state.stopped = True

		# Signal pause event to unblock any waiting code so it can check the stopped state
		self._external_pause_event.set()

		# Task stopped

	def _convert_initial_actions(self, actions: list[dict[str, dict[str, Any]]]) -> list[ActionModel]:
		"""Convert dictionary-based actions to ActionModel instances"""
		converted_actions = []
		action_model = self.ActionModel
		for action_dict in actions:
			# Each action_dict should have a single key-value pair
			action_name = next(iter(action_dict))
			params = action_dict[action_name]

			# Get the parameter model for this action from registry
			action_info = self.tools.registry.registry.actions[action_name]
			param_model = action_info.param_model

			# Create validated parameters using the appropriate param model
			validated_params = param_model(**params)

			# Create ActionModel instance with the validated parameters
			action_model = self.ActionModel(**{action_name: validated_params})
			converted_actions.append(action_model)

		return converted_actions

	def _verify_and_setup_llm(self):
		"""
		Verify that the LLM API keys are setup and the LLM API is responding properly.
		Also handles tool calling method detection if in auto mode.
		"""

		# Skip verification if already done
		if getattr(self.llm, '_verified_api_keys', None) is True or CONFIG.SKIP_LLM_API_KEY_VERIFICATION:
			setattr(self.llm, '_verified_api_keys', True)
			return True

	@property
	def message_manager(self) -> MessageManager:
		return self._message_manager

	async def close(self):
		"""Close all resources"""
		try:
			# Only close browser if keep_alive is False (or not set)
			if self.browser_session is not None:
				if not self.browser_session.browser_profile.keep_alive:
					# Kill the browser session - this dispatches BrowserStopEvent,
					# stops the EventBus with clear=True, and recreates a fresh EventBus
					await self.browser_session.kill()

			# Force garbage collection
			gc.collect()

			# Debug: Log remaining threads and asyncio tasks
			import threading

			threads = threading.enumerate()
			self.logger.debug(f'🧵 Remaining threads ({len(threads)}): {[t.name for t in threads]}')

			# Get all asyncio tasks
			tasks = asyncio.all_tasks(asyncio.get_event_loop())
			# Filter out the current task (this close() coroutine)
			other_tasks = [t for t in tasks if t != asyncio.current_task()]
			if other_tasks:
				self.logger.debug(f'⚡ Remaining asyncio tasks ({len(other_tasks)}):')
				for task in other_tasks[:10]:  # Limit to first 10 to avoid spam
					self.logger.debug(f'  - {task.get_name()}: {task}')

		except Exception as e:
			self.logger.error(f'Error during cleanup: {e}')

	async def _update_action_models_for_page(self, page_url: str) -> None:
		"""Update action models with page-specific actions"""
		# Create new action model with current page's filtered actions
		self.ActionModel = self.tools.registry.create_action_model(page_url=page_url)
		# Update output model with the new actions
		if self.settings.flash_mode:
			self.AgentOutput = AgentOutput.type_with_custom_actions_flash_mode(self.ActionModel)
		elif self.settings.use_thinking:
			self.AgentOutput = AgentOutput.type_with_custom_actions(self.ActionModel)
		else:
			self.AgentOutput = AgentOutput.type_with_custom_actions_no_thinking(self.ActionModel)

		# Update done action model too
		self.DoneActionModel = self.tools.registry.create_action_model(include_actions=['done'], page_url=page_url)
		if self.settings.flash_mode:
			self.DoneAgentOutput = AgentOutput.type_with_custom_actions_flash_mode(self.DoneActionModel)
		elif self.settings.use_thinking:
			self.DoneAgentOutput = AgentOutput.type_with_custom_actions(self.DoneActionModel)
		else:
			self.DoneAgentOutput = AgentOutput.type_with_custom_actions_no_thinking(self.DoneActionModel)

	async def authenticate_cloud_sync(self, show_instructions: bool = True) -> bool:
		"""
		Authenticate with cloud service for future runs.

		This is useful when users want to authenticate after a task has completed
		so that future runs will sync to the cloud.

		Args:
			show_instructions: Whether to show authentication instructions to user

		Returns:
			bool: True if authentication was successful
		"""
		self.logger.warning('Cloud sync has been removed and is no longer available')
		return False

	def run_sync(
		self,
		max_steps: int = 100,
		on_step_start: AgentHookFunc | None = None,
		on_step_end: AgentHookFunc | None = None,
	) -> AgentHistoryList[AgentStructuredOutput]:
		"""Synchronous wrapper around the async run method for easier usage without asyncio."""
		import asyncio

		return asyncio.run(self.run(max_steps=max_steps, on_step_start=on_step_start, on_step_end=on_step_end))<|MERGE_RESOLUTION|>--- conflicted
+++ resolved
@@ -1353,7 +1353,6 @@
 		self.logger.debug(f'🤖 Browser-Use Library Version {self.version} ({self.source})')
 
 		# Check for latest version and log upgrade message if needed
-<<<<<<< HEAD
 		# Wrap in try-except to handle any network or cancellation issues
 		try:
 			latest_version = await asyncio.wait_for(check_latest_browser_use_version(), timeout=5.0)
@@ -1367,13 +1366,6 @@
 		except Exception:
 			# Silently ignore any other errors - version check is not critical
 			pass
-=======
-		latest_version = await check_latest_browser_use_version()
-		if latest_version and latest_version != self.version:
-			self.logger.info(
-				f'📦 Newer version available: {latest_version} (current: {self.version}). Upgrade with: uv add browser-use=={latest_version}'
-			)
->>>>>>> 30a3c187
 
 	def _log_first_step_startup(self) -> None:
 		"""Log startup message only on the first step"""
