--- conflicted
+++ resolved
@@ -31,12 +31,8 @@
 from pydantic import BaseModel, ValidationError
 from uuid_extensions import uuid7str
 
-<<<<<<< HEAD
 from browser_use import Browser, BrowserProfile, CloudBrowserProfile, BrowserSession
-=======
-from browser_use import Browser, BrowserProfile, BrowserSession
 from browser_use.agent.judge import construct_judge_messages
->>>>>>> 62440024
 
 # Lazy import for gif to avoid heavy agent.views import at startup
 # from browser_use.agent.gif import create_history_gif
