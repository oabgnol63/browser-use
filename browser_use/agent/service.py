--- conflicted
+++ resolved
@@ -1369,7 +1369,6 @@
 		self.logger.debug(f'🤖 Browser-Use Library Version {self.version} ({self.source})')
 
 		# Check for latest version and log upgrade message if needed
-<<<<<<< HEAD
 		# Wrap in try-except to handle any network or cancellation issues
 		try:
 			latest_version = await asyncio.wait_for(check_latest_browser_use_version(), timeout=5.0)
@@ -1383,14 +1382,6 @@
 		except Exception:
 			# Silently ignore any other errors - version check is not critical
 			pass
-=======
-		if CONFIG.BROWSER_USE_VERSION_CHECK:
-			latest_version = await check_latest_browser_use_version()
-			if latest_version and latest_version != self.version:
-				self.logger.info(
-					f'📦 Newer version available: {latest_version} (current: {self.version}). Upgrade with: uv add browser-use=={latest_version}'
-				)
->>>>>>> 0126a7a7
 
 	def _log_first_step_startup(self) -> None:
 		"""Log startup message only on the first step"""
