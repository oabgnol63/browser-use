from __future__ import annotations

import logging
from typing import Dict, List, Optional

from langchain_core.messages import (
	AIMessage,
	BaseMessage,
	HumanMessage,
	SystemMessage,
	ToolMessage,
)
from pydantic import BaseModel

from browser_use.agent.message_manager.views import MessageMetadata
from browser_use.agent.prompts import AgentMessagePrompt
from browser_use.agent.views import ActionResult, AgentOutput, AgentStepInfo, MessageManagerState
from browser_use.browser.views import BrowserState
from browser_use.utils import time_execution_sync

logger = logging.getLogger(__name__)


class MessageManagerSettings(BaseModel):
	max_input_tokens: int = 128000
	estimated_characters_per_token: int = 3
	image_tokens: int = 800
	include_attributes: list[str] = []
	message_context: Optional[str] = None
	sensitive_data: Optional[Dict[str, str]] = None
	available_file_paths: Optional[List[str]] = None


class MessageManager:
	def __init__(
		self,
		task: str,
		system_message: SystemMessage,
		settings: MessageManagerSettings = MessageManagerSettings(),
		state: MessageManagerState = MessageManagerState(),
	):
		self.task = task
		self.settings = settings
		self.state = state
		self.system_prompt = system_message

		# Only initialize messages if state is empty
		if len(self.state.history.messages) == 0:
			self._init_messages()

	def _init_messages(self) -> None:
		"""Initialize the message history with system message, context, task, and other initial messages"""
		self._add_message_with_tokens(self.system_prompt, message_type='init')

		if self.settings.message_context:
			context_message = HumanMessage(content='Context for the task' + self.settings.message_context)
			self._add_message_with_tokens(context_message, message_type='init')

		task_message = HumanMessage(
			content=f'Your ultimate task is: """{self.task}""". If you achieved your ultimate task, stop everything and use the done action in the next step to complete the task. If not, continue as usual.'
		)
		self._add_message_with_tokens(task_message, message_type='init')

		if self.settings.sensitive_data:
			info = f'Here are placeholders for sensitive data: {list(self.settings.sensitive_data.keys())}'
			info += 'To use them, write <secret>the placeholder name</secret>'
			info_message = HumanMessage(content=info)
			self._add_message_with_tokens(info_message, message_type='init')

		placeholder_message = HumanMessage(content='Example output:')
		self._add_message_with_tokens(placeholder_message, message_type='init')

		example_tool_call = AIMessage(
			content='',
			tool_calls=[
				{
					'name': 'AgentOutput',
					'args': {
						'current_state': {
							'evaluation_previous_goal': """
							Success - I successfully clicked on the 'Apple' link from the Google Search results page, 
							which directed me to the 'Apple' company homepage. This is a good start toward finding 
							the best place to buy a new iPhone as the Apple website often list iPhones for sale.
						""".strip(),
							'memory': """
							I searched for 'iPhone retailers' on Google. From the Google Search results page, 
							I used the 'click_element_by_index' tool to click on element at index [45] labeled 'Best Buy' but calling 
							the tool did not direct me to a new page. I then used the 'click_element_by_index' tool to click 
							on element at index [82] labeled 'Apple' which redirected me to the 'Apple' company homepage. 
							Currently at step 3/15.
						""".strip(),
							'next_goal': """
							Looking at reported structure of the current page, I can see the item '[127]<h3 iPhone/>' 
							in the content. I think this button will lead to more information and potentially prices 
							for iPhones. I'll click on the link at index [127] using the 'click_element_by_index' 
							tool and hope to see prices on the next page.
						""".strip(),
						},
<<<<<<< HEAD
						'action': [{'click_element': {'index': 127}}],
=======
						'action': [{'click_element_by_index': {'index': 127}}],
>>>>>>> 6a1b86aa
					},
					'id': str(self.state.tool_id),
					'type': 'tool_call',
				},
			],
		)
		self._add_message_with_tokens(example_tool_call, message_type='init')
		self.add_tool_message(content='Browser started', message_type='init')

		placeholder_message = HumanMessage(content='[Your task history memory starts here]')
		self._add_message_with_tokens(placeholder_message)

		if self.settings.available_file_paths:
			filepaths_msg = HumanMessage(content=f'Here are file paths you can use: {self.settings.available_file_paths}')
			self._add_message_with_tokens(filepaths_msg, message_type='init')

	def add_new_task(self, new_task: str) -> None:
		content = f'Your new ultimate task is: """{new_task}""". Take the previous context into account and finish your new ultimate task. '
		msg = HumanMessage(content=content)
		self._add_message_with_tokens(msg)
		self.task = new_task

	@time_execution_sync('--add_state_message')
	def add_state_message(
		self,
		state: BrowserState,
		result: Optional[List[ActionResult]] = None,
		step_info: Optional[AgentStepInfo] = None,
		use_vision=True,
	) -> None:
		"""Add browser state as human message"""

		# if keep in memory, add to directly to history and add state without result
		if result:
			for r in result:
				if r.include_in_memory:
					if r.extracted_content:
						msg = HumanMessage(content='Action result: ' + str(r.extracted_content))
						self._add_message_with_tokens(msg)
					if r.error:
						# if endswith \n, remove it
						if r.error.endswith('\n'):
							r.error = r.error[:-1]
						# get only last line of error
						last_line = r.error.split('\n')[-1]
						msg = HumanMessage(content='Action error: ' + last_line)
						self._add_message_with_tokens(msg)
					result = None  # if result in history, we dont want to add it again

		# otherwise add state message and result to next message (which will not stay in memory)
		state_message = AgentMessagePrompt(
			state,
			result,
			include_attributes=self.settings.include_attributes,
			step_info=step_info,
		).get_user_message(use_vision)
		self._add_message_with_tokens(state_message)

	def add_model_output(self, model_output: AgentOutput) -> None:
		"""Add model output as AI message"""
		tool_calls = [
			{
				'name': 'AgentOutput',
				'args': model_output.model_dump(mode='json', exclude_unset=True),
				'id': str(self.state.tool_id),
				'type': 'tool_call',
			}
		]

		msg = AIMessage(
			content='',
			tool_calls=tool_calls,
		)

		self._add_message_with_tokens(msg)
		# empty tool response
		self.add_tool_message(content='')

	def add_plan(self, plan: Optional[str], position: int | None = None) -> None:
		if plan:
			msg = AIMessage(content=plan)
			self._add_message_with_tokens(msg, position)

	@time_execution_sync('--get_messages')
	def get_messages(self) -> List[BaseMessage]:
		"""Get current message list, potentially trimmed to max tokens"""

		msg = [m.message for m in self.state.history.messages]
		# debug which messages are in history with token count # log
		total_input_tokens = 0
		logger.debug(f'Messages in history: {len(self.state.history.messages)}:')
		for m in self.state.history.messages:
			total_input_tokens += m.metadata.tokens
			logger.debug(f'{m.message.__class__.__name__} - Token count: {m.metadata.tokens}')
		logger.debug(f'Total input tokens: {total_input_tokens}')

		return msg

	def _add_message_with_tokens(
		self, message: BaseMessage, position: int | None = None, message_type: str | None = None
	) -> None:
		"""Add message with token count metadata
		position: None for last, -1 for second last, etc.
		"""

		# filter out sensitive data from the message
		if self.settings.sensitive_data:
			message = self._filter_sensitive_data(message)

		token_count = self._count_tokens(message)
		metadata = MessageMetadata(tokens=token_count, message_type=message_type)
		self.state.history.add_message(message, metadata, position)

	@time_execution_sync('--filter_sensitive_data')
	def _filter_sensitive_data(self, message: BaseMessage) -> BaseMessage:
		"""Filter out sensitive data from the message"""

		def replace_sensitive(value: str) -> str:
			if not self.settings.sensitive_data:
				return value
			for key, val in self.settings.sensitive_data.items():
				if not val:
					continue
				value = value.replace(val, f'<secret>{key}</secret>')
			return value

		if isinstance(message.content, str):
			message.content = replace_sensitive(message.content)
		elif isinstance(message.content, list):
			for i, item in enumerate(message.content):
				if isinstance(item, dict) and 'text' in item:
					item['text'] = replace_sensitive(item['text'])
					message.content[i] = item
		return message

	def _count_tokens(self, message: BaseMessage) -> int:
		"""Count tokens in a message using the model's tokenizer"""
		tokens = 0
		if isinstance(message.content, list):
			for item in message.content:
				if 'image_url' in item:
					tokens += self.settings.image_tokens
				elif isinstance(item, dict) and 'text' in item:
					tokens += self._count_text_tokens(item['text'])
		else:
			msg = message.content
			if hasattr(message, 'tool_calls'):
				msg += str(message.tool_calls)  # type: ignore
			tokens += self._count_text_tokens(msg)
		return tokens

	def _count_text_tokens(self, text: str) -> int:
		"""Count tokens in a text string"""
		tokens = len(text) // self.settings.estimated_characters_per_token  # Rough estimate if no tokenizer available
		return tokens

	def cut_messages(self):
		"""Get current message list, potentially trimmed to max tokens"""
		diff = self.state.history.current_tokens - self.settings.max_input_tokens
		if diff <= 0:
			return None

		msg = self.state.history.messages[-1]

		# if list with image remove image
		if isinstance(msg.message.content, list):
			text = ''
			for item in msg.message.content:
				if 'image_url' in item:
					msg.message.content.remove(item)
					diff -= self.settings.image_tokens
					msg.metadata.tokens -= self.settings.image_tokens
					self.state.history.current_tokens -= self.settings.image_tokens
					logger.debug(
						f'Removed image with {self.settings.image_tokens} tokens - total tokens now: {self.state.history.current_tokens}/{self.settings.max_input_tokens}'
					)
				elif 'text' in item and isinstance(item, dict):
					text += item['text']
			msg.message.content = text
			self.state.history.messages[-1] = msg

		if diff <= 0:
			return None

		# if still over, remove text from state message proportionally to the number of tokens needed with buffer
		# Calculate the proportion of content to remove
		proportion_to_remove = diff / msg.metadata.tokens
		if proportion_to_remove > 0.99:
			raise ValueError(
				f'Max token limit reached - history is too long - reduce the system prompt or task. '
				f'proportion_to_remove: {proportion_to_remove}'
			)
		logger.debug(
			f'Removing {proportion_to_remove * 100:.2f}% of the last message  {proportion_to_remove * msg.metadata.tokens:.2f} / {msg.metadata.tokens:.2f} tokens)'
		)

		content = msg.message.content
		characters_to_remove = int(len(content) * proportion_to_remove)
		content = content[:-characters_to_remove]

		# remove tokens and old long message
		self.state.history.remove_last_state_message()

		# new message with updated content
		msg = HumanMessage(content=content)
		self._add_message_with_tokens(msg)

		last_msg = self.state.history.messages[-1]

		logger.debug(
			f'Added message with {last_msg.metadata.tokens} tokens - total tokens now: {self.state.history.current_tokens}/{self.settings.max_input_tokens} - total messages: {len(self.state.history.messages)}'
		)

	def _remove_last_state_message(self) -> None:
		"""Remove last state message from history"""
		self.state.history.remove_last_state_message()

	def add_tool_message(self, content: str, message_type: str | None = None) -> None:
		"""Add tool message to history"""
		msg = ToolMessage(content=content, tool_call_id=str(self.state.tool_id))
		self.state.tool_id += 1
		self._add_message_with_tokens(msg, message_type=message_type)<|MERGE_RESOLUTION|>--- conflicted
+++ resolved
@@ -96,11 +96,7 @@
 							tool and hope to see prices on the next page.
 						""".strip(),
 						},
-<<<<<<< HEAD
-						'action': [{'click_element': {'index': 127}}],
-=======
 						'action': [{'click_element_by_index': {'index': 127}}],
->>>>>>> 6a1b86aa
 					},
 					'id': str(self.state.tool_id),
 					'type': 'tool_call',
