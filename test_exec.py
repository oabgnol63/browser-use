import os
import asyncio
import sys
import yaml
import argparse
import json

from typing import Optional, Dict
from pydantic import BaseModel, Field
from dataclasses import dataclass
from dotenv import load_dotenv
from browser_use.browser import BrowserSession, BrowserProfile
from browser_use.browser.types import ProxySettings
from browser_use.logging_config import setup_logging
from browser_use import Agent, Controller, ActionResult
from browser_use.llm import ChatGoogle

load_dotenv()
setup_logging(log_level='DEBUG')
sys.path.append(os.path.dirname(os.path.dirname(os.path.dirname(os.path.abspath(__file__)))))
 
if not os.getenv('GOOGLE_API_KEY'):
    raise ValueError('GOOGLE_API_KEY is not set. Please add it to your environment variables.')

class AgentStructuredOutput(BaseModel):
    result: str = Field(description="Pass or Fail: The result of the test case")
    describe: str = Field(description="The web state evaluated by test steps")
    screenshot_path: str = Field(description="Path to the screenshot captured")


@dataclass
class TestRunConfig:
    task: str
    proxy_host: Optional[str] = None
    proxy_username: Optional[str] = None
    proxy_pwd: Optional[str] = None
    llm_api_key: Optional[str] = None
    llm_model: Optional[str] = "gemini-2.5-flash"
    use_proxy: bool = False
    real_browser: bool = False

def load_test_from_yaml(file_path: str):
    with open(file_path, "r") as file:
        test_data = yaml.safe_load(file)
    return test_data['tests']
 
def create_test_run_agent(config: TestRunConfig) -> Agent:
    
    if config.use_proxy and config.proxy_host:
        proxy_settings: ProxySettings = {
            "server": config.proxy_host
        }
        br_profile = BrowserProfile(
            headless=False,
            proxy=proxy_settings,
            # Using user_data_dir=None ensures a clean, temporary profile for the test.
            user_data_dir=None,
            minimum_wait_page_load_time=10,
            maximum_wait_page_load_time=60,
            # keep_alive=True,
        )        
        browser_session = BrowserSession(
            browser_profile=br_profile,
        )        
        
    else:
        browser_session = BrowserSession()

    if config.real_browser:
        browser_session.browser_profile.executable_path = "C:\\Program Files\\Google\\Chrome\\Application\\chrome.exe"  # Path to Chrome executable
        print("Using real browser for testing.")

    task = config.task
    output_schema = AgentStructuredOutput
    controller = Controller(output_model=output_schema)
   
    @controller.action("Takes a screenshot of the current page and saves it to a file.")
    async def take_screenshot(browser_session: BrowserSession, file_name: str, full_page: bool = False) -> ActionResult:
        """
        Takes a screenshot using Playwright's built-in method and saves it to the specified file.
        Args:
            browser_session: The BrowserSession instance.
            file_name: The file path to save the screenshot.
            full_page: If True, captures the full page; otherwise, just the viewport.
        Returns:
            ActionResult with the result or error.
        """
        try:
            page = await browser_session.get_current_page()
            await browser_session.remove_highlights()
            await page.bring_to_front()
            await page.screenshot(path=file_name, full_page=full_page)
            return ActionResult(extracted_content=f"Screenshot saved to {file_name}")
        except Exception as e:
            return ActionResult(error=f"Failed to save screenshot: {e}")
        
    @controller.action("Simulate the go forward button in the browser.")
    async def go_forward(browser_session: BrowserSession) -> ActionResult:
        try:
            page = await browser_session.get_current_page()
            await page.go_forward()
            return ActionResult(extracted_content=f"Successfully navigated forward in the browser history.")
        except Exception as e:
            return ActionResult(error=f"Failed to navigate forward: {e}")

    # @controller.action("Evaluate if a page is fully loaded")
    # async def is_load_complete(browser_session: BrowserSession) -> ActionResult:
    #     script = '''
    #         () => {
    #             // First, check the document's readyState.
    #             if (document.readyState !== 'complete') {
    #                 return {
    #                     is_complete: false,
    #                     reason: `Document not ready yet. Current state: ${document.readyState}`
    #                 };
    #             }
 
    #             // Then, check all image elements on the page.
    #             const images = Array.from(document.images);
    #             const incompleteImages = images.filter(img => !img.complete || img.naturalWidth === 0);
 
    #             if (incompleteImages.length > 0) {
    #                 return {
    #                     is_complete: false,
    #                     reason: `${incompleteImages.length} image(s) are still loading or failed to load.`,
    #                     // For debugging, list the first 5 incomplete image URLs
    #                     incomplete_urls: incompleteImages.slice(0, 5).map(img => img.src)
    #                 };
    #             }
 
    #             // If all checks pass, the page is considered fully loaded.
    #             return { is_complete: true, reason: 'Document and all images are fully loaded.' };
 
    #         }
    #     '''
    #     try:
    #         result = await browser_session.execute_javascript(script)
    #         message = f"✅ {result['reason']}" if result['is_complete'] else f"⏳ {result['reason']}"
    #         if not result.get('is_complete') and result.get('incomplete_urls'):
    #             message += f" Example URLs: {result['incomplete_urls']}"
    #         return ActionResult(extracted_content=message, long_term_memory=message)
    #     except Exception as e:
    #         return ActionResult(error=f"Failed to evaluate page load state: {e}")
    
    llm = ChatGoogle(api_key=config.llm_api_key, model=config.llm_model if config.llm_model else "gemini-2.5-flash", temperature=0.5)
    page_extraction_llm = ChatGoogle(api_key=config.llm_api_key, model="gemini-2.5-flash-lite", temperature=0)
    agent = Agent(task=task,
                  llm=llm,
                  page_extraction_llm=page_extraction_llm,
                  flash_mode=True,
                #   use_thinking=True,
                  browser_session=browser_session,
                  controller=controller,
                  enable_cloud_sync=False,
                  calculate_cost=True,
                  )

    return agent
 
async def main():
    try:
        parser = argparse.ArgumentParser(description="Run browser tests with optional proxy.")
        parser.add_argument('--proxy_url', action='store', required=True, help="(Required) Use proxy settings for the tests.")
        parser.add_argument('--proxy_username', action='store', required=True, help="Proxy username for authentication.")
        parser.add_argument('--proxy_password', action='store', required=True, help="Proxy password for authentication.")
        parser.add_argument('--test_id', action='store', required=False, help="ID of the test to run. If not provided, all tests will be executed.")
        parser.add_argument('--use_real_browser', action='store', type=bool, required=False, help="Use real browser for testing.")
        args = vars(parser.parse_args())
        tests = load_test_from_yaml('test_scripts.yaml')
        if args['test_id']:
            tests = [
                test for test in tests if str(test['TestID']) == str(args['test_id'])
            ]
            if not tests:
                print(f"No test found with ID: {args['test_id']}")
                return

        for test in tests:
            final_result: Dict = {
                "COST": .0,
                "TOKENS": 0
            }
            pxy_steps_dict = test['TestStepsPXY']
            npxy_steps_dict = test.get('TestSteps', None)
            params = test['TestParams']
            params['TestName'] = test['TestName']
            params.update(args)

            px_steps_string = 'Execute the test cases with the following steps:\n' + \
                            '\n'.join(key + ': ' + value for key, value in pxy_steps_dict.items()).format(**params)
            
            npx_steps_string = ''
            if npxy_steps_dict:
                npx_steps_string = '\n'.join(key + ': ' + value for key, value in npxy_steps_dict.items()).format(**params)

            px_test_run_config = TestRunConfig(
                proxy_username=params['proxy_username'],
                proxy_pwd=params['proxy_password'],
                proxy_host=params['proxy_url'],
                llm_api_key=os.getenv("GOOGLE_API_KEY"),
                llm_model="gemini-2.5-flash",
                task=px_steps_string,
                use_proxy=True,
                real_browser=params.get('use_real_browser', False)
            )

            agent_pxy = create_test_run_agent(px_test_run_config)

            if npxy_steps_dict:
                npx_test_run_config = TestRunConfig(
                    llm_api_key=os.getenv("GOOGLE_API_KEY_2"),
                    llm_model="gemini-2.5-flash",
                    task=npx_steps_string,
                    real_browser=params.get('use_real_browser', False)
                )

                agent_no_pxy = create_test_run_agent(npx_test_run_config)
                await asyncio.gather(agent_pxy.run(), agent_no_pxy.run())
                # Extract and print results
                final_result_pxy = agent_pxy.state.history.final_result()
                if final_result_pxy:
                    final_result_pxy = json.loads(final_result_pxy)
                    final_result_pxy["ExecutionTime"] = agent_pxy.state.history.total_duration_seconds()
                    final_result_pxy["AISteps"] = agent_pxy.state.history.number_of_steps()
                    if agent_pxy.state.history.usage:
<<<<<<< HEAD
                        final_result_pxy["TotalCost"] = agent_pxy.state.history.usage.total_cost
                        final_result_pxy["TotalTokens"] = agent_pxy.state.history.usage.total_tokens
                        final_result["COST"] += final_result_pxy["TotalCost"]
=======
                        final_result_pxy["Cost"] = agent_pxy.state.history.usage.total_cost
                        final_result_pxy["TotalTokens"] = agent_pxy.state.history.usage.total_tokens
                        final_result["COST"] += final_result_pxy["Cost"]
>>>>>>> 2be14629
                        final_result["TOKENS"] += final_result_pxy["TotalTokens"]
                final_result_no_pxy = agent_no_pxy.state.history.final_result()
                if final_result_no_pxy:
                    final_result_no_pxy = json.loads(final_result_no_pxy)
                    final_result_no_pxy["ExecutionTime"] = agent_no_pxy.state.history.total_duration_seconds()
                    final_result_no_pxy["AISteps"] = agent_no_pxy.state.history.number_of_steps()
                    if agent_no_pxy.state.history.usage:
<<<<<<< HEAD
                        final_result_no_pxy["TotalCost"] = agent_no_pxy.state.history.usage.total_cost
                        final_result_no_pxy["TotalTokens"] = agent_no_pxy.state.history.usage.total_tokens
                        final_result["COST"] += final_result_no_pxy["TotalCost"]
=======
                        final_result_no_pxy["Cost"] = agent_no_pxy.state.history.usage.total_cost
                        final_result_no_pxy["TotalTokens"] = agent_no_pxy.state.history.usage.total_tokens
                        final_result["COST"] += final_result_no_pxy["Cost"]
>>>>>>> 2be14629
                        final_result["TOKENS"] += final_result_no_pxy["TotalTokens"]
                await asyncio.gather(agent_pxy.close(), agent_no_pxy.close())
                final_result["PXY"] = final_result_pxy
                final_result["NO_PXY"] = final_result_no_pxy
                print(f"Final Result: {final_result}")
            else:
                await agent_pxy.run()
                # Extract and print results
                final_result_pxy = agent_pxy.state.history.final_result()
                if final_result_pxy:
                    final_result = json.loads(final_result_pxy)
                    final_result["ExecutionTime"] = agent_pxy.state.history.total_duration_seconds()
                    final_result["AISteps"] = agent_pxy.state.history.number_of_steps()

                print(f"Final Result PXY: {final_result}")
                await agent_pxy.close()
            if final_result:
                file_path = f"{params['TestName']}_final_result.json"
                with open(file_path, "w") as f:
                    json.dump(final_result, f, indent=4)
                print(f"✅ Successfully wrote results to {file_path}")
            else:
                print(f"⚠️ No final result generated for {params['TestName']}, skipping file write.")

    except Exception as e:
        print(f"An error occurred: {e}")

if __name__ == "__main__":
    asyncio.run(main())<|MERGE_RESOLUTION|>--- conflicted
+++ resolved
@@ -180,6 +180,10 @@
                 "COST": .0,
                 "TOKENS": 0
             }
+            final_result: Dict = {
+                "COST": .0,
+                "TOKENS": 0
+            }
             pxy_steps_dict = test['TestStepsPXY']
             npxy_steps_dict = test.get('TestSteps', None)
             params = test['TestParams']
@@ -223,15 +227,9 @@
                     final_result_pxy["ExecutionTime"] = agent_pxy.state.history.total_duration_seconds()
                     final_result_pxy["AISteps"] = agent_pxy.state.history.number_of_steps()
                     if agent_pxy.state.history.usage:
-<<<<<<< HEAD
                         final_result_pxy["TotalCost"] = agent_pxy.state.history.usage.total_cost
                         final_result_pxy["TotalTokens"] = agent_pxy.state.history.usage.total_tokens
                         final_result["COST"] += final_result_pxy["TotalCost"]
-=======
-                        final_result_pxy["Cost"] = agent_pxy.state.history.usage.total_cost
-                        final_result_pxy["TotalTokens"] = agent_pxy.state.history.usage.total_tokens
-                        final_result["COST"] += final_result_pxy["Cost"]
->>>>>>> 2be14629
                         final_result["TOKENS"] += final_result_pxy["TotalTokens"]
                 final_result_no_pxy = agent_no_pxy.state.history.final_result()
                 if final_result_no_pxy:
@@ -239,15 +237,9 @@
                     final_result_no_pxy["ExecutionTime"] = agent_no_pxy.state.history.total_duration_seconds()
                     final_result_no_pxy["AISteps"] = agent_no_pxy.state.history.number_of_steps()
                     if agent_no_pxy.state.history.usage:
-<<<<<<< HEAD
                         final_result_no_pxy["TotalCost"] = agent_no_pxy.state.history.usage.total_cost
                         final_result_no_pxy["TotalTokens"] = agent_no_pxy.state.history.usage.total_tokens
                         final_result["COST"] += final_result_no_pxy["TotalCost"]
-=======
-                        final_result_no_pxy["Cost"] = agent_no_pxy.state.history.usage.total_cost
-                        final_result_no_pxy["TotalTokens"] = agent_no_pxy.state.history.usage.total_tokens
-                        final_result["COST"] += final_result_no_pxy["Cost"]
->>>>>>> 2be14629
                         final_result["TOKENS"] += final_result_no_pxy["TotalTokens"]
                 await asyncio.gather(agent_pxy.close(), agent_no_pxy.close())
                 final_result["PXY"] = final_result_pxy
